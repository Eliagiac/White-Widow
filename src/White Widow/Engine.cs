using System.Diagnostics;
using static Utilities.Bitboard;
using static Utilities.Fen;
using static System.Math;
using static Piece;
using static Evaluation;
using static Engine;

/// <summary>The <see cref="Engine"/> class contains the main features of the engine.</summary>
public class Engine
{
    /// <summary>Represents a value that is either not usable or incorrect.</summary>
    public const int Null = 32002;

    /// <summary>The maximum evaluation of any position.</summary>
    public const int Infinity = 32001;

    /// <summary>The score given to a position with checkmate on the board.</summary>
    /// <remarks>Positions with a forced mating sequence are given a score of
    /// <see cref="Checkmate"/> - <c>distance from mate</c>. For example, <c>mate in 5</c> = <c>31995</c>.</remarks>
    public const int Checkmate = 32000;

    /// <summary>The evaluation of a drawn position or stalemate.</summary>
    public const int Draw = 0;

    private const int MaxPly = 64;

    private const int LateMoveReductionsMinimumThreshold = 1;
    private const double LateMoveReductionsPercentage = 1.0;
    private const int ShallowDepthThreshold = 8;
    private const int InternalIterativeDeepeningDepthReduction = 5;
    private const int ProbCutDepthReduction = 4;

    private const bool ResetTTOnEachSearch = false;


    /// <summary>Minimum move index to use late move reductions, depending on total move count.</summary>
    private static readonly int[] s_lateMoveThresholds = 
        Enumerable.Range(0, 300).Select(totalMoveCount => (int)(
        (totalMoveCount + LateMoveReductionsMinimumThreshold) - (totalMoveCount * LateMoveReductionsPercentage))).ToArray();

    /// <summary>If the evaluation is too low compared to alpha (by at least <c><see cref="s_futilityMargin"/>[Improving 0/1][Depth]</c>) more moves will be skipped.</summary>
    /// <remarks>The margin is lower if the evaluation has improved since the player's last turn, 
    /// and is directly proportional to the depth. </remarks>
    private static readonly int[][] s_futilityMargin = new[] {
        Enumerable.Range(0, 64).Select(depth => 165 * depth).ToArray(),
        Enumerable.Range(0, 64).Select(depth => 165 * (depth - 1)).ToArray(),
    };

    /// <summary>Alpha and beta aspiration window increase factor.</summary>
    private static readonly int[] s_aspirationWindowsMultipliers = { 4, 4 };

    /// <summary>Depth reduction for late moves, indexed by [Improving 0/1][Depth][MoveNumber].</summary>
    /// <remarks>Later moves will receive greater depth reductions.</remarks>
    private static readonly int[][][] s_lateMoveDepthReductions =
        Enumerable.Range(0, 64).Select(depth =>
        Enumerable.Range(0, 64).Select(moveNumber =>
        {
            int[] reductions = new int[2];

            if (depth == 0 || moveNumber == 0) return reductions;

            // Reduction amounts are from a 2019 Stocfish version.
            double reduction = Log(depth) * Log(moveNumber) / 1.95f;

            // Set improving reduction.
            reductions[1] = Max((int)Round(reduction), 0);

            // Set non-improving reduction to one above improving reduction (or the same if reduction is low).
            reductions[0] = reductions[1] + (reduction > 1 ? 1 : 0);

            return reductions;
        }
        ).ToArray()).ToArray();


    /// <summary><see cref="Stopwatch"/> that keeps track of the total time taken by the current search.</summary>
    /// <remarks>Note that it is not reset on different iterations of iterative deepening.</remarks>
    private static readonly Stopwatch s_searchStopwatch = new();

    private static CancellationTokenSource? s_abortSearchTimer;

    private static ThreadInfo[] s_threads;


    private static int s_moveOverhead = 10;
    private static int s_depthLimit;
    private static int s_timeLimit;
    private static int s_optimumTime;

    private static bool s_useDepthLimit;
    private static bool s_useTimeLimit;
    private static bool s_useTimeManagement;

    private static int s_multiPvCount = 1;
    private static int s_threadCount = 1;

    private static List<Move> s_excludedRootMoves = new();


    /// <summary>Killer moves are quiet moves that caused a beta cutoff, indexed by <c>[KillerMoveIndex, Ply]</c>.<br />
    /// If the same move is found in another position at the same ply, it will be prioritized.</summary>
    /// <remarks>2 killer moves are stored at each ply. Storing more would increase the complexity of adding a new move.</remarks>
    [ThreadStatic] 
    private static Move[,] t_killerMoves = new Move[2, MaxPly];

    /// <summary>Bonus based on the success of a move in other positions.</summary>
    /// <remarks>Moves are identified using butterfly boards (https://www.chessprogramming.org/Butterfly_Boards) 
    /// with [ColorIndex][StartSquareIndex, TargetSquareIndex].</remarks>
    [ThreadStatic]
    private static int[][,] t_historyHeuristics = new[] { new int[64, 64], new int[64, 64] };


    [ThreadStatic]
    private static int t_maxDepthReached;
    [ThreadStatic]
    private static int t_rootDepth;

    [ThreadStatic]
    private static int t_totalSearchNodes;

    [ThreadStatic]
    private static Board t_board = new();

    /// <summary>The main search thread is the first thread that starts searching.</summary>
    [ThreadStatic]
    private static bool t_isMainSearchThread = false;


    /// <summary>Type of limitation applied to the search.</summary>
    public enum SearchLimit
    {
        /// <summary>The search will go on to reach a depth of <see cref="MaxPly"/>.</summary>
        None,

        /// <summary>The search will go on until the specified <see cref="s_depthLimit"/> is reached.</summary>
        Depth,

        /// <summary>The search will go on for <see cref="s_timeLimit"/> milliseconds.</summary>
        Time,

        /// <summary>The search will stop automatically if <see cref="s_optimumTime"/> milliseconds have passed 
        /// after a search is complete (inside the iterative deepening loop), or will otherwise be aborted after <see cref="s_timeLimit"/> milliseconds.</summary>
        TimeManagement,
    }


    /// <summary>If the search was abruptly interrupted, the returned values will be unusable.</summary>
    public static bool WasSearchAborted { get; private set; }

    /// <summary>The best move found by the engine, and the best play sequence that follows it.</summary>
    public static Line? MainLine { get; private set; }


    /// <summary>Specify an estimate of the time taken to play a move (lag).</summary>
    public static void SetMoveOverhead(int moveOverhead) => s_moveOverhead = moveOverhead;

    /// <summary>Returns the current move overhead estimate.</summary>
    public static int GetMoveOverhead() => s_moveOverhead;

    /// <summary>Select which type of limit the next search will use.</summary>
    /// <remarks>Limits aren't automatically reset on each search.</remarks>
    /// <param name="searchLimit">What type of limit is applied to the next search.</param>
    /// <param name="limit">Ignored if searchLimit == SearchLimit.None.</param>
    public static void SetSearchLimit(SearchLimit searchLimit, int limit)
    {
        switch (searchLimit)
        {
            case SearchLimit.None:
                s_useDepthLimit = true;
                s_useTimeLimit = false;
                s_useTimeManagement = false;

                s_depthLimit = MaxPly;
                break;

            case SearchLimit.Depth:
                s_useDepthLimit = true;
                s_useTimeLimit = false;
                s_useTimeManagement = false;

                s_depthLimit = limit;
                break;

            case SearchLimit.Time:
                s_useDepthLimit = false;
                s_useTimeLimit = true;
                s_useTimeManagement = false;

                s_timeLimit = limit;
                break;

            case SearchLimit.TimeManagement:
                s_useDepthLimit = false;
                s_useTimeLimit = true;
                s_useTimeManagement = true;

                s_timeLimit = limit;
                break;
        }
    }

    /// <summary>If using time management, set the optimum time for the next search.</summary>'
    /// <remarks>Should only be used after the maximum time limit has been set and only when using time management.</remarks>
    public static void SetOptimumTime(int optimumTime) => s_optimumTime = optimumTime;

    /// <summary>Set the amount of root moves that will each receive a separate evaluation.</summary>
    public static void SetMultiPVCount(int multiPVCount) => s_multiPvCount = multiPVCount;
    
    /// <summary>Set the amount of threads that will be searching at the same time.</summary>
    public static void SetThreadCount(int threadCount) => s_threadCount = threadCount;

    /// <summary>Set the starting position for all threads.</summary>
    /// <remarks>This function should only be called from the main thread.</remarks>
    public static Board SetPosition(string fen) => ConvertFromFen(t_board, fen);


    /// <summary>The total number of legal moves after each move in the current position and down the game tree until the desired depth is reached.</summary>
    /// <returns>A string with each root move on a new line and the legal move count after it. For example, "a2a4: 20".</returns>
    public static string PerftResults(int depth, bool debug = false)
    {
        Stopwatch perftStopwatch = new();
        perftStopwatch.Start();

        List<string> results = new();

        var moves = t_board.GenerateAllLegalMoves();
        int totNumPositions = 0;
        foreach (var move in moves)
        {
            t_board.MakeMove(move);

            int numPositions = Perft(depth - 1);
            totNumPositions += numPositions;
            results.Add($"{move}: {numPositions}");
            Console.WriteLine($"{move}: {numPositions}");

            t_board.UnmakeMove(move);
        }

        if (debug)
        {
            Console.WriteLine();
            Console.WriteLine($"Speed: {totNumPositions / (perftStopwatch.ElapsedMilliseconds / 1000f)} nps");
            Console.WriteLine($"Time: {perftStopwatch.ElapsedMilliseconds} ms");
            Console.WriteLine($"Nodes: {totNumPositions}");
        }

        return string.Join('\n', results);


        int Perft(int depth)
        {
            if (depth == 0) return 1;

            var moves = t_board.GenerateAllLegalMoves();
            int numPositions = 0;
            foreach (var move in moves)
            {
                t_board.MakeMove(move);
                numPositions += Perft(depth - 1);
                t_board.UnmakeMove(move);
            }
            return numPositions;
        }
    }


    /// <summary>Start a new search using the last applied limits and store the best move in <see cref="MainLine"/>.</summary>
    /// <remarks>This function must only be called from the main thread.</remarks>
    public static void FindBestMove()
    {
        WasSearchAborted = false;
        MainLine = new();
        if (ResetTTOnEachSearch) TT.Clear();
        s_searchStopwatch.Restart();

        // Since this function is called on the main thread, t_board stores the initial board.
        Board initialBoard = t_board;

        s_threads = new ThreadInfo[s_threadCount];

        // Start searching on every thread
        for (int i = 0; i < s_threadCount; i++)
        {
            // Clone the initial board by creating a new board and applying its fen string to it.
            Task.Factory.StartNew(() => StartSearching(ConvertFromFen(new(), GetCurrentFen(initialBoard))));
        }

        s_abortSearchTimer = new();
        if (s_useTimeLimit) 
            Task.Delay(s_timeLimit, s_abortSearchTimer.Token).ContinueWith((t) => AbortSearch());
    }

    public static void AbortSearch() =>
        WasSearchAborted = true;

    private static void FinishSearch()
    {
        s_abortSearchTimer?.Cancel();
        WasSearchAborted = false;

        UCI.Bestmove(MainLine?.Move?.ToString() ?? "");
    }

    /// <summary>Start searching on the current thread.</summary>
    /// <remarks>Other threads may be activated depending on the on <see cref="s_threadCount"/>.</remarks>
    /// <param name="board">The starting position given to all threads.</param>
    /// <param name="isMainSearchThread">UI search updates will only be sent if isMainThread is true.</param>
    private static void StartSearching(Board board)
    {
        ThreadInfo threadInfo = new();

        t_board = board;

        t_totalSearchNodes = 0;

        int evaluation = Null;

        // Start at depth 1 and increase it until the search is stopped.
        int depth = 1;
        do
        {
            t_rootDepth = depth;

            // Do a full depth search for the first s_multiPvCount root moves.
            // After a move is searched it will be added to s_excludedRootMoves.
            s_excludedRootMoves = new();
            for (int pvIndex = 0; pvIndex < s_multiPvCount; pvIndex++)
            {
                t_maxDepthReached = 0;

                // After the first search (depth 1), the next searches will shrinken the windows to be close to the returned score.
                // These are the initial window sizes.
                int alphaWindow = 25;
                int betaWindow = 25;

                int alpha = -Infinity;
                int beta = Infinity;

                if (depth >= 2)
                {
                    alpha = evaluation - alphaWindow;
                    beta = evaluation + betaWindow;
                }


                int failedHighCounter = 0;
                while (true)
                {
                    // Reset on each iteration because of better performance.
                    // This behaviour is not expected and further research is required.
                    ResetQuietMoveStats();


                    Node root = new();
                    ref int score = ref root.Score;

                    score = Search(root, depth - failedHighCounter, alpha, beta, out threadInfo.MainLine);
                    bool isUpperbound = score <= alpha;

                    // If the score is outside the bounds, the search failed and a new search with wider bounds will be performed.
                    bool searchFailed = false;
                    if (score <= alpha)
                    {
                        alphaWindow *= s_aspirationWindowsMultipliers[0];
                        searchFailed = true;
                    }

                    if (score >= beta)
                    {
                        betaWindow *= s_aspirationWindowsMultipliers[1];
                        searchFailed = true;
                        failedHighCounter++;
                    }

                    alpha = Max(score - alphaWindow, -Infinity);
                    beta = Min(score + betaWindow, Infinity);

                    evaluation = score;

                    if (!searchFailed || WasSearchAborted) break;

                    // Update the UI when the search fails.
                    else if (t_isMainSearchThread && searchFailed && s_searchStopwatch.ElapsedMilliseconds > 3000)
                        UCI.PV(
                            depth: depth,
                            seldepth: t_maxDepthReached + 1,
                            multipv: pvIndex + 1,
                            evaluation: evaluation,
                            evaluationType: isUpperbound ? "upperbound" : "lowerbound",
                            nodes: t_totalSearchNodes,
                            nps: (int)Round(t_totalSearchNodes / (s_searchStopwatch.ElapsedMilliseconds / 1000f)),
                            time: s_searchStopwatch.ElapsedMilliseconds,
                            pv: MainLine.ToString());
                }

                if (t_isMainSearchThread && !WasSearchAborted)
                {
                    MainLine = new(threadInfo.MainLine);

                    UCI.PV(
                        depth: depth,
                        seldepth: t_maxDepthReached + 1,
                        multipv: pvIndex + 1,
                        evaluation: evaluation,
                        evaluationType: "",
                        nodes: t_totalSearchNodes,
                        nps: (int)Round(t_totalSearchNodes / (double)s_searchStopwatch.ElapsedMilliseconds * 1000),
                        time: s_searchStopwatch.ElapsedMilliseconds,
                        pv: MainLine.ToString());

                    s_excludedRootMoves.Add(MainLine?.Move);
                }

                else break;

                // If all legal moves have been searched, exit the multi pv loop immediately.
                if (s_excludedRootMoves.Count >= t_board.GenerateAllLegalMoves().Count) break;
            }

            depth++;
        }
        while
        (!WasSearchAborted && depth < MaxPly &&
        (!s_useTimeManagement || s_searchStopwatch.ElapsedMilliseconds <= s_optimumTime) &&
        (!s_useDepthLimit || depth <= s_depthLimit));

        s_searchStopwatch.Stop();
        FinishSearch();
    }


    /// <summary>
    /// The <see cref="Search"/> function goes through every legal move,
    /// then recursively calls itself on each of the opponent's responses
    /// until the depth reaches 0. Finally, the positions reached are evaluated. <br />
    /// The path that leads to the position with the best evaluation is then chosen. <br />
    /// The greater the depth, the further into the future the computer will be able to see,
    /// possibly finding more advanced tactics and better moves.
    /// </summary>
    /// <remarks>
    /// Terms such as evaluation, value and score all refer to the predicted quality of a position:
    /// 'evaluation' (similarly to 'value' or 'eval') is used to describe approximations of the score, 
    /// such as the values returned by the Evaluate() function, whereas 'score' is the value returned 
    /// by the search function, which is more accurate as future moves were taken into consideration as well.
    /// </remarks>
    /// <param name="depth">The remaining depth to search before evaluating the positions reached.</param>
    /// <param name="alpha">The lower bound of the evaluation. Inside the search, only values above 
    /// alpha will be considered. If alpha is returned because moves reached the minimum score, 
    /// the search will fail-low and the actual score may be lower.</param>
    /// <param name="beta">The upper bound of the evaluation. If a value greater or equal to beta 
    /// is found, the search will fail-high and the actual score may be higher.</param>
    private static int Search(Node node, int depth, int alpha, int beta, out Line pvLine, bool useNullMovePruning = true, ulong previousCapture = 0, bool useMultiCut = true)
    {
        int ply = node.Ply;

        bool rootNode = ply == 0;

        // pvLine == null -> branch was pruned.
        // pvLine == empty -> the node is an All-Node.
        pvLine = null;


        if (WasSearchAborted) return Null;

        // Check for a draw, but never return early at the root.
        if (!rootNode && IsDrawByRepetition()) return Draw;

        if (!rootNode && IsDrawByInsufficientMaterial()) return Draw;


        // Return the static evaluation immediately if the max ply was reached.
        if (ply >= MaxPly) return Evaluate(t_board, out int _);


        // Once the depth reaches 0, keep searching until no more captures
        // are available using the QuiescenceSearch function.
        if (depth <= 0)
            return QuiescenceSearch(node, alpha, beta, out pvLine);

        // Keep track of the highest depth reached this search.
        if (ply > t_maxDepthReached) t_maxDepthReached = ply;


        // Mate Distance Pruning:
        // If a forced checkmate was found at a lower ply, prune this branch.
        if (MateDistancePruning()) return alpha;


        #region Lookup Transposition Data
        // Was this position searched before?
        bool ttHit;

        // Lookup transposition table entry. Should be accessed only if ttHit is true.
        TTEntry ttEntry = TT.GetStoredEntry(t_board, out ttHit);

        // Lookup transposition evaluation.
        int ttEval = TT.GetStoredEvaluation(ply, alpha, beta);

        // Store the best move found when this position was previously searched.
        Line? ttLine = ttHit ? ttEntry.Line : null;
        Move? ttMove = ttLine?.Move;
        bool ttMoveIsCapture = IsCaptureOrPromotion(ttMove);
        #endregion


        // Early Transposition Table Cutoff:
        // If the current position has been evaluated before at a depth
        // greater or equal the current depth, return the stored value.
        if (TTCutoff(out pvLine)) return ttEval;


        pvLine = new();


        #region Store Static Evaluation Data
        // Early pruning is disabled when in check.
<<<<<<< HEAD
        bool inCheck = Board.IsInCheck(Board.Friendly);
=======
        bool inCheck = t_board.IsKingInCheck[t_board.CurrentTurn];
>>>>>>> 801a46e0

        // Evaluation of the current position.
        ref int staticEvaluation = ref node.StaticEvaluation;
        bool hasStaticEvaluationImproved;

        // Approximation of the actual evaluation.
        // Found using the transposition table in case of a ttHit, otherwise evaluation = staticEvaluation.
        // Note: based on results of lower depth searches. 
        ref int evaluation = ref node.Evaluation;

        StoreStaticEvaluation(ref staticEvaluation, ref evaluation);
        #endregion


        #region Early Pruning
        // Razoring:
        // If the evaluation is too much lower than beta, jump straight into the quiescence search.
        // Inspired by Strelka: https://www.chessprogramming.org/Razoring#Strelka.
        // As implemented in Wukong JS: https://github.com/maksimKorzh/wukongJS/blob/main/wukong.js#L1575-L1591.
        if (Razoring(ref evaluation, out int razoringScore)) return razoringScore;


        // Futility Pruning:
        // When close to the horizon, if it's unlikely that alpha will be raised, most moves are skipped.
        // For more details: https://www.chessprogramming.org/Futility_Pruning.
        bool useFutilityPruning = UseFutilityPruning(ref evaluation);


        // Null Move Pruning:
        // Explained here: https://www.chessprogramming.org/Null_Move_Pruning.
        if (NullMovePruning(evaluation, staticEvaluation, out int nullMovePruningScore)) return nullMovePruningScore;


        if (ProbCut(ref staticEvaluation, ref pvLine, out int probCutScore)) return probCutScore;
        #endregion

        // If the position is not in the transposition table insert it by
        // performing a reduced depth search, for better move ordering.
        InternalIterativeDeepening();


        // Generate a list of all the moves currently available.
        var moves = t_board.GenerateAllLegalMoves();

        // If no legal moves were found, it's either
        // checkmate for the current player or stalemate.
        if (moves.Count == 0)
        {
            // Checkmate.
<<<<<<< HEAD
            if (Board.IsInCheck(Board.Friendly)) return MatedIn(ply);
=======
            if (t_board.IsKingInCheck[t_board.CurrentTurn]) return MatedIn(ply);
>>>>>>> 801a46e0

            // Stalemate.
            else return Draw;
        }

        // Rearrange the moves list to reach better moves earlier,
        // hoping for a beta-cutoff to occur as soon as possible.
        OrderMoves(moves, ply);


        // The new depth may receive depth extensions, so by separating it from
        // the initial depth we can keep using that to make decisions on pruning.
        int newDepth = depth - 1;

        // Extend the search when in check.
        if (CanExtend() && depth >= 9 && inCheck) newDepth++;

        // Extend if only one legal move is available.
        // TODO: Further research needed. May need to limit one reply extensions to only when in check.
        //if (CanExtend() && moves.Count == 1) newDepth++;


        // The evaluation type shows how the score returned by the search compares to the actual score.
        EvaluationType evaluationType = EvaluationType.UpperBound;

        // Moves Loop:
        // Iterate through all legal moves and perform a depth - 1 search on each one.
        for (int i = 0; i < moves.Count; i++)
        {
            Move move = moves[i];

            // Skip PV lines that have already been explored.
            if (rootNode && s_excludedRootMoves.Any(m => m.Equals(move))) continue;

            // Update the UI on the search progress.
            if (t_isMainSearchThread && rootNode && s_searchStopwatch.ElapsedMilliseconds > 3000)
                UCI.Currmove(
                    depth: depth,
                    currmove: move.ToString(),
                    currmovenumber: i + 1);


            // Make the move on the board.
            // The move must be unmade before moving on to the next one.
            t_board.MakeMove(move);


            // Store information on the move for pruning purposes.
            bool isCapture = IsCapture(move);
            bool isCaptureOrPromotion = IsCaptureOrPromotion(move);

<<<<<<< HEAD
            bool givesCheck = Board.IsInCheck(Board.Friendly);
=======
            bool givesCheck = t_board.IsKingInCheck[t_board.CurrentTurn];
>>>>>>> 801a46e0


            // Futility Pruning:
            // When close to the horizon, skip quiet moves that don't give check.
            // Note: never prune the first move.
            if (FutilityPruning()) continue;


            // Late Move Pruning:
            // Skip quiet late moves at shallow depths.
            // As implemented in Stockfish: https://github.com/official-stockfish/Stockfish/blob/master/src/search.cpp#L1005.
            bool useLateMovePruning;
            if (LateMovePruning()) continue;


            // Update node count after pruning.
            t_totalSearchNodes++;

            // If the branch wasn't pruned, create a new child node.
            Node newNode = node.AddNewChild();
            ref int score = ref newNode.Score;

            // Depth reduction.
            int depthReduction = 0;

            bool usedLmr;

            // Reduce the depth of the next search if it is unlikely to reveal anything interesting.
            ReduceDepth();

            // Extend the depth of the next search if it is likely to be interesting.
            ExtendDepth();


            int lmrDepth = newDepth - depthReduction;

            // Permorm a search on the new position with a depth reduced by R.
            // The bounds need to be inverted (alpha = -beta, beta = -alpha), because what was previously the ceiling is now the score to beat, and viceversa.
            // The score needs to be negated, because the evaluation in the point of view of the opponent is opposite to ours.
            score = -Search(newNode, lmrDepth, -beta, -alpha, out Line nextLine);

            // In case late move reductions were used and the score exceeded alpha,
            // a re-search at full depth is needed to verify the score.
            if (usedLmr && lmrDepth < depth && score > alpha)
                score = -Search(newNode, depth - 1, -beta, -alpha, out nextLine);


            // Unmake the move on the board.
            // This must be done before moving onto the next move.
            t_board.UnmakeMove(move);


            // If the search was aborted, don't return incorrect values.
            if (WasSearchAborted) return Null;

            // A new best move was found!
            if (score > alpha)
            {
                evaluationType = EvaluationType.Exact;

                alpha = score;

                pvLine.Move = move;
                pvLine.Next = nextLine;

                // Fail-High:
                // If the score is higher than beta, it means the move is too good for the
                // opponent and this node will be avoided. There's no need to look at any
                // other moves since we already know this one is worse than we can afford.
                if (score >= beta)
                {
                    // The score was limited to beta, thus the actual score may be higher.
                    evaluationType = EvaluationType.LowerBound;

                    TT.StoreEvaluation(t_board, depth, ply, beta, evaluationType, pvLine, staticEvaluation);

                    // If a quiet move caused a beta-cutoff, update it's stats.
                    if (!isCapture) UpdateQuietMoveStats(move, depth, ply);

                    return beta;
                }

                // When a new best move is found, reduce the depth of other moves.
                else if (depth > 1 && depth < 6 && !IsMateWinScore(beta) && !IsMateLossScore(alpha))
                    depth--;
            }


            bool FutilityPruning()
            {
                if (useFutilityPruning && i > 0 &&
                !isCaptureOrPromotion && !givesCheck)
                {
                    // It's essential to unmake moves when pruning inside the moves loop.
                    t_board.UnmakeMove(move);
                    return true;
                }

                return false;
            }

            bool LateMovePruning()
            {
                useLateMovePruning = !rootNode &&
                    depth < ShallowDepthThreshold &&
                    i > LateMovePruningThreshold(depth, hasStaticEvaluationImproved);

                if (useLateMovePruning &&
                    !isCaptureOrPromotion && !givesCheck)
                {
                    t_board.UnmakeMove(move);
                    return true;
                }

                return false;
            }


            void ReduceDepth()
            {
                // Late Move Reductions:
                // Reduce quiet moves towards the end of the ordered moves list.
                usedLmr = false;
                // Only reduce if we aren't in check and the move doesn't give check to the opponent.
                if (depth >= 2 && i > s_lateMoveThresholds[moves.Count] && !inCheck && !givesCheck)
                {
                    // Don't reduce captures, promotions and killer moves,
                    // unless we are past the moveCountBasedPruningThreshold (very late moves).
                    if (useLateMovePruning ||
                        (move.CapturedPieceType == None &&
                        move.PromotionPiece == None &&
                        !move.Equals(t_killerMoves[0, ply]) &&
                        !move.Equals(t_killerMoves[1, ply])))
                    {
                        usedLmr = true;

                        depthReduction +=
                            s_lateMoveDepthReductions[Min(depth, 63)][Min(i, 63)][hasStaticEvaluationImproved ? 1 : 0];
                    }
                }
            }

            void ExtendDepth()
            {
                // Capture extension.
                //if (move.CapturedPieceType != Piece.None)
                //    depthReduction--;

                // Passed pawn extension (when a pawn is pushed to the seventh rank).
                // Note: unexpectedly, passed pawn extensions actually decrease the amount of nodes searched.
                if (CanExtend() && move.PieceType == Pawn &&
                    ((move.TargetSquare & Mask.SeventhRanks) != 0))
                    depthReduction--;

                // Promotion extension.
                //if (CanExtend() && move.PromotionPiece != Piece.None)
                //    depthReduction--;
            }
        }


        // Store killer move in case the best move found is quiet, even if it didn't cause a beta-cutoff.
        if (pvLine.Move?.CapturedPieceType == None) UpdateQuietMoveStats(pvLine.Move, depth, ply);

        // Once all legal moves have been searched, save the best score found in the transposition table and return it.
        TT.StoreEvaluation(t_board, depth, ply, alpha, evaluationType, pvLine, staticEvaluation);

        return alpha;


        bool MateDistancePruning()
        {
            if (!rootNode)
            {
                // The worst possible outcome is that the player is currently in checkmate.
                alpha = Max(alpha, MatedIn(ply));

                // The best case scenario is that we deliver a mate on the next move.
                beta = Min(beta, MateIn(ply + 1));

                // Prune if a shorter mating sequence was found.
                if (alpha >= beta) return true;
            }

            return false;
        }

        bool TTCutoff(out Line pvLine)
        {
            pvLine = null;

            if (!rootNode && ttHit && ttEntry.Depth >= depth && ttEval != Null)
            {
                // Update quiet move stats.
                if (ttMove != null /* BUG: ttMove is sometimes null even though ttHit is true. Somewhere in the code entries are being saved without a best move. Not sure whether or not this should ever be done. */&&
                    !ttMoveIsCapture)
                {
                    if (ttEval >= beta)
                    {
<<<<<<< HEAD
                        s_historyHeuristics[Board.Friendly][FirstSquareIndex(ttMove.StartSquare), FirstSquareIndex(ttMove.TargetSquare)] += depth * depth;
=======
                        t_historyHeuristics[t_board.CurrentTurn][FirstSquareIndex(ttMove.StartSquare), FirstSquareIndex(ttMove.TargetSquare)] += depth * depth;
>>>>>>> 801a46e0

                        StoreKillerMove(ttMove, ply);
                    }
                }

                pvLine = TT.GetStoredLine();
                return true;
            }

            return false;
        }

        void StoreStaticEvaluation(ref int staticEvaluation, ref int evaluation)
        {
            // When in check, early pruning is disabled,
            // so the static evaluation is not used.
            if (inCheck) staticEvaluation = evaluation = Null;

            // If this position was already evaluated, use the stored value.
            else if (ttHit)
            {
                if (ttEntry.StaticEvaluation != Null)
                    staticEvaluation = ttEntry.StaticEvaluation;

                else staticEvaluation = Evaluate(t_board, out int _);

                if (ttEval != Null) evaluation = ttEval;
                else evaluation = staticEvaluation;
            }

            // If this is the first time this position is encountered,
            // calculate the static evaluation.
            else
            {
                staticEvaluation = evaluation = Evaluate(t_board, out int _);

                // TODO: Save static evaluation in the transposition table.
                //TT.StoreEvaluation(Null, Null, LookupFailed, Null, null, staticEvaluation);
            }

            hasStaticEvaluationImproved = !inCheck && (node.Grandparent == null || node.Grandparent.StaticEvaluation == Null ||
            staticEvaluation > node.Grandparent.StaticEvaluation);
        }


        bool Razoring(ref int evaluation, out int razoringScore)
        {
            if (!rootNode && !inCheck)
            {
                int score = evaluation + StaticPieceValues[Pawn][0];

                // If the evaluation is too much lower than beta,
                // either return the quiescence search score immediately at depth 1
                // or verify it first at depths up to 3.
                if (score < beta)
                {
                    if (depth == 1)
                    {
                        int newScore = QuiescenceSearch(node, alpha, beta, out Line _);

                        razoringScore = Max(newScore, score);

                        return true;
                    }

                    // Increase margin for higher depths.
                    score += StaticPieceValues[Pawn][0];

                    if (score < beta && depth <= 3)
                    {
                        int newScore = QuiescenceSearch(node, alpha, beta, out Line _);

                        // Verify the new score before returning it.
                        if (newScore < beta)
                        {
                            razoringScore = Max(newScore, score);

                            return true;
                        }
                    }
                }
            }

            razoringScore = Null;
            return false;
        }

        bool UseFutilityPruning(ref int evaluation)
        {
            if (!rootNode && !inCheck && depth <= 3)
            {
                // Should also check if eval is a mate score, 
                // otherwise the engine will be blind to certain checkmates.

                if (evaluation + s_futilityMargin[hasStaticEvaluationImproved ? 1 : 0][Min(depth, 63)] <= alpha)
                {
                    return true;
                }
            }

            return false;
        }

        bool NullMovePruning(int evaluation, int staticEvaluation, out int nullMovePruningScore)
        {
            nullMovePruningScore = Null;

            // Values and implementation are from Stockfish.
            if (!rootNode && !inCheck && useNullMovePruning && 
                evaluation >= beta && evaluation >= staticEvaluation)
            {
                NullMove move = new();
                t_board.MakeNullMove(move);


                Node newNode = node.AddNewChild();
                ref int score = ref newNode.Score;

                // The depth reduction depends on the static evaluation and depth.
                int depthReduction = Min((evaluation - beta) / 168, 7) + depth / 3 + 3;

                // Perform a null-window search, since we are only interested to know if the score can reach beta.
                // For more information, see: https://www.chessprogramming.org/Null_Window.
                score = -Search(newNode, depth - depthReduction, -beta, -beta + 1, out Line _, useNullMovePruning: false);


                t_board.UnmakeNullMove(move);

                if (WasSearchAborted) return false;
                if (score >= beta)
                {
                    // Avoid returning unproven wins.
                    if (IsMateScore(score)) score = beta;

                    nullMovePruningScore = score;
                    return true;
                }
            }

            return false;
        }

        bool ProbCut(ref int staticEvaluation, ref Line pvLine, out int probCutScore)
        {
            probCutScore = Null;

            // Following the Stockfish implementation.
            int probCutBeta = beta + 168 - (hasStaticEvaluationImproved ? 61 : 0);

            // Note: Stockfish adds the condition !(ttHit && ttEntry.Depth >= depth - 3 && ttEval != Null && ttEval < probCutBeta).
            // Adding it makes the search significantly slower, so it's currently avoided. This shouldn't have an effect on functionality.
            if (!rootNode && depth > ProbCutDepthReduction && !IsMateScore(beta))
            {
                // Note: should only generate moves with SEE score > probCutBeta - staticEvaluation.
                var moves = t_board.GenerateAllLegalMoves(capturesOnly: true);
                OrderMoves(moves, -1);

                for (int i = 0; i < moves.Count; i++)
                {
                    Move move = moves[i];

                    t_board.MakeMove(move);

                    Node newNode = node.AddNewChild();

                    // Perform a preliminary qsearch to verify that the move holds.
                    probCutScore = -QuiescenceSearch(newNode, -probCutBeta, -probCutBeta + 1, out Line probCutLine);

                    // If the qsearch held, perform the regular search.
                    if (probCutScore >= probCutBeta)
                    {
                        probCutScore = -Search(newNode, depth - ProbCutDepthReduction, -probCutBeta, -probCutBeta + 1, out probCutLine);
                    }

                    t_board.UnmakeMove(move);

                    if (probCutScore >= probCutBeta)
                    {
                        pvLine.Move = move;
                        pvLine.Next = probCutLine;

                        // Save ProbCut data into transposition table.
                        TT.StoreEvaluation(t_board, depth - (ProbCutDepthReduction - 1 /* Here the effective depth is 1 higher than the reduced prob cut depth. */),
                            ply, probCutScore, EvaluationType.LowerBound, pvLine, staticEvaluation);

                        return true;
                    }
                }
            }

            return false;
        }


        void InternalIterativeDeepening()
        {
            // If no move is stored in the transposition table for this position,
            // perform a reduced depth search and update the transposition values.
            if (!rootNode && ttMove == null &&
                depth > InternalIterativeDeepeningDepthReduction)
            {
                ref int score = ref node.Score;
                score = Search(node, depth - InternalIterativeDeepeningDepthReduction, alpha, beta, out Line _);

                ttEntry = TT.GetStoredEntry(t_board, out ttHit);
                ttEval = TT.GetStoredEvaluation(ply, alpha, beta);

                ttLine = ttHit ? ttEntry.Line : null;
                ttMove = ttLine?.Move;
                ttMoveIsCapture = IsCaptureOrPromotion(ttMove);
            }
        }


        bool CanExtend() => !rootNode && ply < t_rootDepth * 2;
    }

    /// <summary>
    /// The QuiescenceSearch function extends the normal Search, evaluating all legal captures. <br />
    /// For more information, see <see href="https://www.chessprogramming.org/Quiescence_Search"/>.
    /// </summary>
    private static int QuiescenceSearch(Node node, int alpha, int beta, out Line pvLine)
    {
        int ply = node.Ply;

        // pvLine == null -> branch was pruned.
        // pvLine == empty -> node is an All-Node.
        pvLine = null;


        if (WasSearchAborted) return Null;

        // Note: draws by repetition are not possible when all moves are captures.

        if (IsDrawByInsufficientMaterial()) return Draw;


        // Return the static evaluation immediately if the max ply was reached.
        if (WasMaxPlyReached()) return Evaluate(t_board, out int _);


        //if (ply > SelectiveDepth) SelectiveDepth = ply;


        #region Store Transposition Data
        // Was this position searched before?
        bool ttHit;

        // Store transposition table entry. To be accessed only if ttHit is true.
        TTEntry ttEntry = TT.GetStoredEntry(t_board, out ttHit);

        // Lookup transposition evaluation. If the lookup fails, ttEval == LookupFailed.
        int ttEval = TT.GetStoredEvaluation(ply, alpha, beta);

        // Store the best move found when this position was previously searched.
        Line ttLine = ttHit ? ttEntry.Line : null;
        Move ttMove = ttLine?.Move;
        bool ttMoveIsCapture = IsCaptureOrPromotion(ttMove);
        #endregion


        // Early Transposition Table Cutoff:
        // If the current position has been evaluated before at a depth
        // greater or equal the current depth, return the stored value.
        if (TTCutoff(out pvLine)) return ttEval;


        pvLine = new();


        #region Store Static Evaluation Data
        // Early pruning is disabled when in check.
<<<<<<< HEAD
        bool inCheck = Board.IsInCheck(Board.Friendly);
=======
        bool inCheck = t_board.IsKingInCheck[t_board.CurrentTurn];
>>>>>>> 801a46e0

        // Evaluation of the current position.
        int staticEvaluation;

        // Approximation of the actual evaluation.
        // Found using the transposition table in case of a ttHit, otherwise evaluation = staticEvaluation.
        // Note: might use results of lower depth searches. 
        int evaluation;

        StoreStaticEvaluation();
        #endregion


        // Standing Pat:
        // Stop the search immediately if the evaluation estimate is above beta.
        // Based on the assumpion that there's at least one move that will improve the position,
        // so unless the position is a Zugzwang (which is a pretty rare case)
        // there's no way for the actual evaluation to be below beta.
        // For more information: https://www.chessprogramming.org/Quiescence_Search#Standing_Pat.
        if (evaluation >= beta)
        {
            // TODO: Save the static evaluation in the transposition table.

            return beta;
        }

        // Set the lower bound to the static evaluation.
        // Based on the assumption that the position is not Zugzwang
        // (https://www.chessprogramming.org/Quiescence_Search#Standing_Pat).
        // Note: this must always be done, otherwise if no captures are available the score returned may be invalid.
        if (alpha < evaluation) alpha = evaluation;


        var moves = t_board.GenerateAllLegalMoves(capturesOnly: true);

        // Note: checking for checkmate or stalemate here is not
        // possible because not all legal moves were generated.

        OrderMoves(moves, -1);


        EvaluationType evaluationType = EvaluationType.UpperBound;

        for (int i = 0; i < moves.Count; i++)
        {
            Move move = moves[i];

            t_board.MakeMove(move);


            t_totalSearchNodes++;

            Node newNode = node.AddNewChild();
            ref int score = ref newNode.Score;

            score = -QuiescenceSearch(newNode, -beta, -alpha, out Line nextLine);


            t_board.UnmakeMove(move);


            // A new best move was found!
            if (score > alpha)
            {
                evaluationType = EvaluationType.Exact;

                alpha = score;

                pvLine.Move = move;
                pvLine.Next = nextLine;

                if (score >= beta)
                {
                    evaluationType = EvaluationType.LowerBound;

                    TT.StoreEvaluation(t_board, 0, ply, beta, evaluationType, pvLine, staticEvaluation);

                    return beta;
                }
            }
        }


        TT.StoreEvaluation(t_board, 0, ply, alpha, evaluationType, pvLine, staticEvaluation);
        return alpha;


        bool TTCutoff(out Line pvLine)
        {
            pvLine = null;

            if (ttHit && ttEval != Null)
            {
                pvLine = TT.GetStoredLine();
                return true;
            }

            return false;
        }

        void StoreStaticEvaluation()
        {
            // When in check, early pruning is disabled,
            // so the static evaluation is not used.
            if (inCheck)
            {
                staticEvaluation = Null;

                // In quiescence search, the evaluation must always be set to the current eval to avoid returning -Infinity if no captures are available.
                // Note: the implementation is different in Stockfish, where evaluation is set to -Infinity here,
                // and after the moves loop if no moves where found and the player is in check checkmate is returned.
                // I suspect their move generation still generates all legal moves when in check even inside qsearch.
                evaluation = Evaluate(t_board, out int _);
            }

            // If this position was already evaluated, use the stored value.
            else if (ttHit)
            {
                if (ttEntry.StaticEvaluation != Null)
                    staticEvaluation = ttEntry.StaticEvaluation;

                else staticEvaluation = Evaluate(t_board, out int _);

                if (ttEval != Null) evaluation = ttEval;
                else evaluation = staticEvaluation;
            }

            // If this is the first time this position is encountered,
            // calculate the static evaluation.
            else
            {
                staticEvaluation = evaluation = Evaluate(t_board, out int _);

                // TODO: Save static evaluation in the transposition table.
                //TT.StoreEvaluation(Null, Null, LookupFailed, Null, null, staticEvaluation);
            }
        }

        bool WasMaxPlyReached()
        {
            if (ply >= MaxPly)
            {
                return true;
            }

            return false;
        }
    }


    private static void StoreKillerMove(Move move, int ply)
    {
        if (t_killerMoves[0, ply] != null && !t_killerMoves[0, ply].Equals(move))
            t_killerMoves[1, ply] = new(t_killerMoves[0, ply]);

        t_killerMoves[0, ply] = move;
    }

    private static void UpdateQuietMoveStats(Move move, int depth, int ply)
    {
        // Moves with the same start and target square will be boosted in move ordering.
<<<<<<< HEAD
        s_historyHeuristics[Board.Friendly][FirstSquareIndex(move.StartSquare), FirstSquareIndex(move.TargetSquare)] += depth * depth;
=======
        t_historyHeuristics[t_board.CurrentTurn][FirstSquareIndex(move.StartSquare), FirstSquareIndex(move.TargetSquare)] += depth * depth;
>>>>>>> 801a46e0

        // If the same move is available in a different position, it will be prioritized.
        StoreKillerMove(move, ply);
    }


    /// <summary>
    /// Rearrange the moves in <paramref name="moves"/> based on the likelihood of each move being 
    /// strong in the current position. <br /> If better moves are listed first, it's more likely 
    /// to get an early beta-cutoff (<see href="https://www.chessprogramming.org/Beta-Cutoff"/>)
    /// </summary>
    /// <param name="ply">Current ply in the search tree. Used to compare killer moves.</param>
    private static void OrderMoves(List<Move> moves, int ply)
    {
        // Save time by returning early if there aren't multiple moves to sort.
        if (moves.Count < 2) return;

        // If this position was searched before,
        // ttMove stores the best move that was previously found.
        // This move should be given the top priority.
        // Note: may be null in case the position wasn't searched before.
        Move ttMove = TT.GetStoredMove();


        List<int> scores = new();
        foreach (Move move in moves)
        {
            // Moves with a higher score are more likely to cause a beta-cutoff,
            // speeding up the search, so they will be searched first.
            int moveScore = 0;

            // Give the highest priority to the best move that was previosly found.
            if (move.Equals(ttMove)) moveScore += 30000;

            // Captures are sorted with a high priority.
            else if (move.CapturedPieceType != None)
            {
                // Captures are sorted using MVV-LVA (Most Valuable Victim - Least Valuable Attacker).
                // A weak piece capturing a strong one will be given a
                // higher priority than a strong piece capturing a weak one.
                moveScore += MvvLva[move.PieceType][move.CapturedPieceType];
            }

            // Quiet moves are sorted with a low priority, with the exception of killer moves.
            else
            {
                // Sort killer moves just below captures.
                if (move.Equals(t_killerMoves[0, ply])) moveScore += 10000;
                else if (move.Equals(t_killerMoves[1, ply])) moveScore += 9000;

                // Sort non-killer quiet moves by history heuristics.
                else
                {
                    int startSquareIndex = FirstSquareIndex(move.StartSquare);
                    int targetSquareIndex = FirstSquareIndex(move.TargetSquare);

<<<<<<< HEAD
                    moveScore += s_historyHeuristics[Board.Friendly][startSquareIndex, targetSquareIndex];
=======
                    moveScore += t_historyHeuristics[t_board.CurrentTurn][startSquareIndex, targetSquareIndex];
>>>>>>> 801a46e0

                    //moveScoreGuess += PieceSquareTables.Read(move.PromotionPiece == None ? move.PieceType : move.PromotionPiece, targetSquareIndex, Board.Friendly == 0, gamePhase);
                    //moveScore += GetPieceValue(move.PromotionPiece);
                    //if (Board.PawnAttackersTo(targetSquareIndex, Board.Friendly, Board.OpponentTurn) != 0) moveScore -= 350;
                }
            }

            scores.Add(moveScore);
        }

        // Sort the moves based on scores
        for (int i = 0; i < moves.Count - 1; i++)
        {
            for (int j = i + 1; j > 0; j--)
            {
                int swapIndex = j - 1;
                if (scores[swapIndex] < scores[j])
                {
                    (moves[j], moves[swapIndex]) = (moves[swapIndex], moves[j]);
                    (scores[j], scores[swapIndex]) = (scores[swapIndex], scores[j]);
                }
            }
        }
    }

    private static void ResetQuietMoveStats()
    {
        t_killerMoves = new Move[2, MaxPly];
        t_historyHeuristics = new[] { new int[64, 64], new int[64, 64] };
    }
    

    /// <summary>Returns true if the given score is a forced checkmate (positive or negative).</summary>
    public static bool IsMateScore(int score)
    {
        return score != Null && Abs(score) >= Checkmate - MaxPly;
    }

    /// <summary>Returns true if the given score is a positive forced checkmate.</summary>
    public static bool IsMateWinScore(int score)
    {
        return score != Null && score >= Checkmate - MaxPly;
    }

    /// <summary>Returns true if the given score is a negative forced checkmate.</summary>
    public static bool IsMateLossScore(int score)
    {
        return score != Null && score <= -Checkmate + MaxPly;
    }

    public static int MateIn(int ply) => Checkmate - ply;

    public static int MatedIn(int ply) => -Checkmate + ply;


    /// <summary>If a position is reached three times, it's a draw.</summary>
    /// <remarks>The current implementation returns true even if the position was only reached twice.</remarks>
    public static bool IsDrawByRepetition() => t_board.PositionHistory.Count(other => other == t_board.ZobristKey) >= 2;


    /// <summary>If there is not enough material on the board for either player to checkate the opponent, it's a draw.</summary>
    public static bool IsDrawByInsufficientMaterial()
    {
        int whitePieceCount = PieceCount(t_board.OccupiedSquares[0]);
        int blackPieceCount = PieceCount(t_board.OccupiedSquares[1]);

        // It's not a draw if a player has more than 2 pieces.
        if (whitePieceCount > 2 || blackPieceCount > 2) return false;

        // King vs king.
        if (whitePieceCount == 1 && blackPieceCount == 1) return true;


        int whiteKnightCount = PieceCount(t_board.Knights[0]);
        int blackKnightCount = PieceCount(t_board.Knights[1]);

        // King and knight vs king.
        if (whiteKnightCount == 1 && blackPieceCount == 1) return true;
        if (blackKnightCount == 1 && whitePieceCount == 1) return true;


        int whiteBishopCount = PieceCount(t_board.Bishops[0]);
        int blackBishopCount = PieceCount(t_board.Bishops[1]);

        // King and bishop vs king.
        if (whiteBishopCount == 1 && blackPieceCount == 1) return true;
        if (blackBishopCount == 1 && whitePieceCount == 1) return true;

        // King and bishop vs king and bishop with bishops of the same color.
        if (whitePieceCount == 2 && whiteBishopCount == 1 &&
            blackPieceCount == 2 && blackBishopCount == 1)
        {
            if ((t_board.Bishops[0] & Mask.LightSquares) != 0 && (t_board.Bishops[1] & Mask.LightSquares) != 0) return true;
            if ((t_board.Bishops[0] & Mask.DarkSquares) != 0 && (t_board.Bishops[1] & Mask.DarkSquares) != 0) return true;
        }

        return false;
    }
    
    private static bool IsCapture(Move? move) =>
        move != null &&
        (move.CapturedPieceType != None);

    private static bool IsCaptureOrPromotion(Move? move) =>
        move != null &&
        (move.CapturedPieceType != None ||
        move.PromotionPiece != None);


    public static Dictionary<int, Dictionary<int, int>> MvvLva = new()
    {
        [Pawn] = new()
        {
            [Pawn] = 10105,
            [Knight] = 10205,
            [Bishop] = 10305,
            [Rook] = 10405,
            [Queen] = 10505,
        },

        [Knight] = new()
        {
            [Pawn] = 10104,
            [Knight] = 10204,
            [Bishop] = 10304,
            [Rook] = 10404,
            [Queen] = 10504,
        },

        [Bishop] = new()
        {
            [Pawn] = 10103,
            [Knight] = 10203,
            [Bishop] = 10303,
            [Rook] = 10403,
            [Queen] = 10503,
        },

        [Rook] = new()
        {
            [Pawn] = 10102,
            [Knight] = 10202,
            [Bishop] = 10302,
            [Rook] = 10402,
            [Queen] = 10502,
        },

        [Queen] = new()
        {
            [Pawn] = 10101,
            [Knight] = 10201,
            [Bishop] = 10301,
            [Rook] = 10401,
            [Queen] = 10501,
        },

        [King] = new()
        {
            [Pawn] = 10100,
            [Knight] = 10200,
            [Bishop] = 10300,
            [Rook] = 10400,
            [Queen] = 10500,
        },
    };


    private static int LateMovePruningThreshold(int depth, bool improving)
    {
        // Values from Stockfish: https://github.com/official-stockfish/Stockfish/blob/master/src/search.cpp#L78-L81.
        
        if (improving) return 3 + depth * depth;
        else return (3 + depth * depth) / 2;
    }


    /// <summary>Stores information on the search progress and results of a thread, to be accessed from outside the thread.</summary>
    /// <remarks>Information that's only used inside the thread should not be stored here.</remarks>
    private class ThreadInfo
    {
        public Line MainLine = new();

        /// <summary>
        /// When a new <see cref="ThreadInfo"/> object is created, it's stored in the first available slot 
        /// of <see cref="s_threads"/> and ThreadStatic information on this thread is updated.
        /// </summary>
        public ThreadInfo()
        {
            for (int i = 0; i < s_threads.Length; i++)
            {
                // Store this ThreadInfo object in the first empty slot.
                if (s_threads[i] == null)
                {
                    t_isMainSearchThread = i == 0;

                    s_threads[i] = this;
                    break;
                }
            }
        }
    }
}

public class Line
{
    public Move Move;
    public Line? Next;

    public Line(Move move = null, Line next = null)
    {
        Move = move;
        Next = next;
    }

    public Line(Line other)
    {
        if (other == null) return;
        Move = other.Move;
        Next = other.Next != null ? new(other.Next) : null;
    }

    public void MakeMoves(Board board, bool removeEntries = false)
    {
        board.MakeMove(Move);
        if (removeEntries) TT.ClearCurrentEntry();
        if (Next != null) Next.MakeMoves(board, removeEntries);
    }

    public void UnmakeMoves(Board board)
    {
        if (Next != null) Next.UnmakeMoves(board);
        board.UnmakeMove(Move);
    }

    public bool Equals(Line other)
    {
        return
            other != null &&
            Move.Equals(other.Move) &&
            (Next == null ? other.Next == null :
            Next.Equals(other.Next));
    }

    public override string ToString()
    {
        return $"{(Move != null ? Move.ToString() : "")} {(Next != null ? Next.ToString() : "")}";
    }

    public int Length()
    {
        return 1 + (Next != null ? Next.Length() : 0);
    }
}


/// <summary>
/// The Node class holds all useful information about a node in the search tree.
/// Given a reference to the root node of a tree, the entire tree can be accessed.
/// </summary>
/// <remarks>
/// The search tree is made up of search nodes.
/// Each node represents a certain position on the board,
/// reached after a specific sequence of moves (called a line). <br />
/// The parent of a node is the node above it in the tree, closer to the root.
/// The children of a node are all the nodes reached after 1 move, the grandchildren after 2 moves and so on. <br />
/// Sibling nodes are nodes at the same distance from the root (or <c>ply</c>). <br />
/// Pruning a branch means returning the search early in a node, speeding up the search in the parent node.
/// </remarks>
public class Node
{
    /// <summary>Distance from the root node.</summary>
    public int Ply;

    /// <summary>The value returned by Evaluate() on the position of this node.</summary>
    public int StaticEvaluation;
    
    /// <summary>An evaluation estimate of the position. Often more accurate than the static evaluation.</summary>
    public int Evaluation;

    /// <summary>The score returned by the search function. Always the most accurate evaluation.</summary>
    /// <remarks>Not set for leaf nodes.</remarks>
    public int Score;

    /// <summary>The root of this node's tree.</summary>
    public Node Root;

    /// <summary>The node directly above this one in the tree.</summary>
    public Node? Parent;

    /// <summary>The nodes directly below this one in the tree.</summary>
    public List<Node> Children;


    /// <summary>Create a new root node.</summary>
    public Node()
    {
        Ply = 0;
        Root = this;
        Parent = null;
        Children = new();
    }

    /// <summary>Create a new child node.</summary>
    private Node(Node parent)
    {
        Ply = parent.Ply + 1;
        Root = parent.Root;
        Parent = parent;
        Children = new();
    }


    public Node Grandparent => Parent?.Parent;

    public List<Node> Grandchildren => Children.SelectMany(c => c.Children).ToList();


    public Node AddNewChild()
    {
        Node child = new(this);
        Children.Add(child);
        return child;
    }

    //public override string ToString()
    //{
    //    return
    //        $"{Ply}," +
    //        $"{Enum.GetName(typeof(SearchType), SearchType)}," +
    //        $"{Enum.GetName(typeof(NodeType), NodeType)}," +
    //        $"{(Children != null && Children.Count > 0 ? $"[{string.Join(";", Children)};]" : "[]")}";
    //}
}

public enum NodeType
{
    LeafNode,
    PVNode,
    CutNode,
    AllNode,
    PrunedNode,
    TTCutoffNode,
}

public enum SearchType
{
    Normal,
    LateMoveReductionsNormal,
    Quiescence,
    RazoringQuiescence,
    NullMovePruningNormal,
    ProbCutQuiescence,
    ProbCutNormal,
    InternalIterativeDeepeningNormal,
}<|MERGE_RESOLUTION|>--- conflicted
+++ resolved
@@ -516,11 +516,7 @@
 
         #region Store Static Evaluation Data
         // Early pruning is disabled when in check.
-<<<<<<< HEAD
-        bool inCheck = Board.IsInCheck(Board.Friendly);
-=======
-        bool inCheck = t_board.IsKingInCheck[t_board.CurrentTurn];
->>>>>>> 801a46e0
+        bool inCheck = t_board.IsInCheck(Board.Friendly);
 
         // Evaluation of the current position.
         ref int staticEvaluation = ref node.StaticEvaluation;
@@ -570,11 +566,7 @@
         if (moves.Count == 0)
         {
             // Checkmate.
-<<<<<<< HEAD
-            if (Board.IsInCheck(Board.Friendly)) return MatedIn(ply);
-=======
-            if (t_board.IsKingInCheck[t_board.CurrentTurn]) return MatedIn(ply);
->>>>>>> 801a46e0
+            if (t_board.IsInCheck(Board.Friendly)) return MatedIn(ply);
 
             // Stalemate.
             else return Draw;
@@ -626,11 +618,7 @@
             bool isCapture = IsCapture(move);
             bool isCaptureOrPromotion = IsCaptureOrPromotion(move);
 
-<<<<<<< HEAD
-            bool givesCheck = Board.IsInCheck(Board.Friendly);
-=======
-            bool givesCheck = t_board.IsKingInCheck[t_board.CurrentTurn];
->>>>>>> 801a46e0
+            bool givesCheck = t_board.IsInCheck(Board.Friendly);
 
 
             // Futility Pruning:
@@ -830,11 +818,7 @@
                 {
                     if (ttEval >= beta)
                     {
-<<<<<<< HEAD
-                        s_historyHeuristics[Board.Friendly][FirstSquareIndex(ttMove.StartSquare), FirstSquareIndex(ttMove.TargetSquare)] += depth * depth;
-=======
-                        t_historyHeuristics[t_board.CurrentTurn][FirstSquareIndex(ttMove.StartSquare), FirstSquareIndex(ttMove.TargetSquare)] += depth * depth;
->>>>>>> 801a46e0
+                        t_historyHeuristics[t_board.Friendly][FirstSquareIndex(ttMove.StartSquare), FirstSquareIndex(ttMove.TargetSquare)] += depth * depth;
 
                         StoreKillerMove(ttMove, ply);
                     }
@@ -1107,11 +1091,7 @@
 
         #region Store Static Evaluation Data
         // Early pruning is disabled when in check.
-<<<<<<< HEAD
-        bool inCheck = Board.IsInCheck(Board.Friendly);
-=======
-        bool inCheck = t_board.IsKingInCheck[t_board.CurrentTurn];
->>>>>>> 801a46e0
+        bool inCheck = t_board.IsInCheck(Board.Friendly);
 
         // Evaluation of the current position.
         int staticEvaluation;
@@ -1273,11 +1253,7 @@
     private static void UpdateQuietMoveStats(Move move, int depth, int ply)
     {
         // Moves with the same start and target square will be boosted in move ordering.
-<<<<<<< HEAD
-        s_historyHeuristics[Board.Friendly][FirstSquareIndex(move.StartSquare), FirstSquareIndex(move.TargetSquare)] += depth * depth;
-=======
-        t_historyHeuristics[t_board.CurrentTurn][FirstSquareIndex(move.StartSquare), FirstSquareIndex(move.TargetSquare)] += depth * depth;
->>>>>>> 801a46e0
+        t_historyHeuristics[t_board.Friendly][FirstSquareIndex(move.StartSquare), FirstSquareIndex(move.TargetSquare)] += depth * depth;
 
         // If the same move is available in a different position, it will be prioritized.
         StoreKillerMove(move, ply);
@@ -1334,11 +1310,7 @@
                     int startSquareIndex = FirstSquareIndex(move.StartSquare);
                     int targetSquareIndex = FirstSquareIndex(move.TargetSquare);
 
-<<<<<<< HEAD
-                    moveScore += s_historyHeuristics[Board.Friendly][startSquareIndex, targetSquareIndex];
-=======
-                    moveScore += t_historyHeuristics[t_board.CurrentTurn][startSquareIndex, targetSquareIndex];
->>>>>>> 801a46e0
+                    moveScore += t_historyHeuristics[t_board.Friendly][startSquareIndex, targetSquareIndex];
 
                     //moveScoreGuess += PieceSquareTables.Read(move.PromotionPiece == None ? move.PieceType : move.PromotionPiece, targetSquareIndex, Board.Friendly == 0, gamePhase);
                     //moveScore += GetPieceValue(move.PromotionPiece);
