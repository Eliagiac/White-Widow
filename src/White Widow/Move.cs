using static Utilities.Bitboard;
using static Piece;

public struct Move
{
    /// <summary>
    /// The 16-bit value containing the move's start square, target square and flag.
    /// </summary>
    /// <remarks>
    /// <list type="bullet">
    /// <item>The first 4 bits are used to store a flag for special moves such as castling, promotions or en passant. </item>
    /// <item>The next 6 bits are the move's target square index (0-63). </item>
    /// <item>The last 6 bits are the move's start square index (0-63). </item>
    /// </list>
    /// A move value of 0 represent a null/invalid move. This is because 
    /// no real move can have the same start square and target square.
    /// </remarks>
    public readonly ushort MoveValue;


    public const ushort StartSquareMask = 0b0000000000111111;
    public const ushort TargetSquareMask = 0b0000111111000000;
    public const ushort FlagMask = 0b1111000000000000;
    
    public const ushort EnPassantCaptureFlag = 1;
    public const ushort CastlingFlag = 2;
    public const ushort PawnDoublePushFlag = 3;
    public const ushort PromotionToQueenFlag = 4;
    public const ushort PromotionToKnightFlag = 5;
    public const ushort PromotionToBishopFlag = 6;
    public const ushort PromotionToRookFlag = 7;


    public int StartSquareIndex => MoveValue & StartSquareMask;
    public int TargetSquareIndex => (MoveValue & TargetSquareMask) >> 6;

    public ulong StartSquare => 1UL << StartSquareIndex;
    public ulong TargetSquare => 1UL << TargetSquareIndex;

    // Note: the intersection is unnecessary.
    public int Flag => (MoveValue & FlagMask) >> 12;

    public int PromotionPieceType {
        get 
        { 
            switch (Flag)
            {
                case PromotionToQueenFlag:
                    return Queen;
                case PromotionToKnightFlag:
                    return Knight;
                case PromotionToBishopFlag:
                    return Bishop;
                case PromotionToRookFlag:
                    return Rook;
                default:
                    return None;
            }
        }
    }


<<<<<<< HEAD
    public Move(int startSquareIndex, int targetSquareIndex)
    {
        MoveValue = (ushort)(targetSquareIndex << 6 | startSquareIndex);
=======
    public Move(Board board, int pieceType, ulong startSquare, ulong targetSquare, int startSquareIndex, int targetSquareIndex, int capturedPieceType = Piece.None, int promotionPiece = Piece.None, ulong? currentCastlingRights = null, ulong? currentEnPassantSquare = null, ulong? currentEnPassantTarget = null)
    {
        PieceType = pieceType;
        StartSquare = startSquare;
        TargetSquare = targetSquare;
        StartSquareIndex = startSquareIndex;
        TargetSquareIndex = targetSquareIndex;
        CapturedPieceType = capturedPieceType;
        PromotionPiece = promotionPiece;
        CastlingRightsBackup = currentCastlingRights ?? board.CastlingRights;
        EnPassantSquareBackup = currentEnPassantSquare ?? board.EnPassantSquare;
        EnPassantTargetBackup = currentEnPassantTarget ?? board.EnPassantTarget;
>>>>>>> 60c213c7
    }

    public Move(int startSquareIndex, int targetSquareIndex, int flag)
    {
        MoveValue = (ushort)(flag << 12 | startSquareIndex | targetSquareIndex << 6);
    }

    public Move(Move other) => MoveValue = other.MoveValue;

    // Used to load the opening book
    public Move(ushort moveValue) => MoveValue = moveValue;

<<<<<<< HEAD

    // Note: might be more readable to use (Move)move!
    // Note: could consider using an extension method instead.
    public static Move NotNull(Move? move) => move.Value;


    public bool Equals(Move? other) => MoveValue == (other?.MoveValue ?? 0);

    public override string ToString() =>
        $"{(Square)StartSquareIndex}{(Square)TargetSquareIndex}{new[] { "", "p", "n", "b", "r", "q", "k" }[PromotionPieceType]}";

    public bool IsNullMove() => MoveValue == 0;

    public bool IsCapture()
    {
        if (IsNullMove()) return false;

        bool isEnPassant = Flag == EnPassantCaptureFlag;

        int capturedPieceType = isEnPassant ? Pawn : Board.PieceType(TargetSquareIndex);

        return capturedPieceType != None || isEnPassant;
=======
    public Move(Move other)
    {
        PieceType = other.PieceType;
        StartSquare = other.StartSquare;
        TargetSquare = other.TargetSquare;
        CapturedPieceType = other.CapturedPieceType;
        PromotionPiece = other.PromotionPiece;
        CastlingRightsBackup = other.CastlingRightsBackup;
        EnPassantSquareBackup = other.EnPassantSquareBackup;
        EnPassantTargetBackup = other.EnPassantTargetBackup;
>>>>>>> 60c213c7
    }
}

public class NullMove
{
    public ulong EnPassantSquareBackup;
    public ulong EnPassantTargetBackup;
}

// Used for move generation.
public enum MoveType
{
    None,
    Normal,
    Sliding,
    Pawn
}<|MERGE_RESOLUTION|>--- conflicted
+++ resolved
@@ -21,7 +21,7 @@
     public const ushort StartSquareMask = 0b0000000000111111;
     public const ushort TargetSquareMask = 0b0000111111000000;
     public const ushort FlagMask = 0b1111000000000000;
-    
+
     public const ushort EnPassantCaptureFlag = 1;
     public const ushort CastlingFlag = 2;
     public const ushort PawnDoublePushFlag = 3;
@@ -40,9 +40,10 @@
     // Note: the intersection is unnecessary.
     public int Flag => (MoveValue & FlagMask) >> 12;
 
-    public int PromotionPieceType {
-        get 
-        { 
+    public int PromotionPieceType
+    {
+        get
+        {
             switch (Flag)
             {
                 case PromotionToQueenFlag:
@@ -59,25 +60,9 @@
         }
     }
 
-
-<<<<<<< HEAD
     public Move(int startSquareIndex, int targetSquareIndex)
     {
         MoveValue = (ushort)(targetSquareIndex << 6 | startSquareIndex);
-=======
-    public Move(Board board, int pieceType, ulong startSquare, ulong targetSquare, int startSquareIndex, int targetSquareIndex, int capturedPieceType = Piece.None, int promotionPiece = Piece.None, ulong? currentCastlingRights = null, ulong? currentEnPassantSquare = null, ulong? currentEnPassantTarget = null)
-    {
-        PieceType = pieceType;
-        StartSquare = startSquare;
-        TargetSquare = targetSquare;
-        StartSquareIndex = startSquareIndex;
-        TargetSquareIndex = targetSquareIndex;
-        CapturedPieceType = capturedPieceType;
-        PromotionPiece = promotionPiece;
-        CastlingRightsBackup = currentCastlingRights ?? board.CastlingRights;
-        EnPassantSquareBackup = currentEnPassantSquare ?? board.EnPassantSquare;
-        EnPassantTargetBackup = currentEnPassantTarget ?? board.EnPassantTarget;
->>>>>>> 60c213c7
     }
 
     public Move(int startSquareIndex, int targetSquareIndex, int flag)
@@ -90,7 +75,6 @@
     // Used to load the opening book
     public Move(ushort moveValue) => MoveValue = moveValue;
 
-<<<<<<< HEAD
 
     // Note: might be more readable to use (Move)move!
     // Note: could consider using an extension method instead.
@@ -104,27 +88,15 @@
 
     public bool IsNullMove() => MoveValue == 0;
 
-    public bool IsCapture()
+    public bool IsCapture(Board board)
     {
         if (IsNullMove()) return false;
 
         bool isEnPassant = Flag == EnPassantCaptureFlag;
 
-        int capturedPieceType = isEnPassant ? Pawn : Board.PieceType(TargetSquareIndex);
+        int capturedPieceType = isEnPassant ? Pawn : board.PieceType(TargetSquareIndex);
 
         return capturedPieceType != None || isEnPassant;
-=======
-    public Move(Move other)
-    {
-        PieceType = other.PieceType;
-        StartSquare = other.StartSquare;
-        TargetSquare = other.TargetSquare;
-        CapturedPieceType = other.CapturedPieceType;
-        PromotionPiece = other.PromotionPiece;
-        CastlingRightsBackup = other.CastlingRightsBackup;
-        EnPassantSquareBackup = other.EnPassantSquareBackup;
-        EnPassantTargetBackup = other.EnPassantTargetBackup;
->>>>>>> 60c213c7
     }
 }
 
