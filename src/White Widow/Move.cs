--- conflicted
+++ resolved
@@ -19,11 +19,7 @@
     public ulong EnPassantSquareBackup;
     public ulong EnPassantTargetBackup;
 
-<<<<<<< HEAD
-    public Move(int pieceType, ulong startSquare, ulong targetSquare, int startSquareIndex, int targetSquareIndex, int capturedPieceType = Piece.None, int promotionPiece = Piece.None, ulong? currentCastlingRights = null, ulong? currentEnPassantSquare = null, ulong? currentEnPassantTarget = null)
-=======
-    public Move(Board board, int pieceType, ulong startSquare, ulong targetSquare, int capturedPieceType = Piece.None, int promotionPiece = Piece.None, ulong? currentCastlingRights = null, ulong? currentEnPassantSquare = null, ulong? currentEnPassantTarget = null)
->>>>>>> 801a46e0
+    public Move(Board board, int pieceType, ulong startSquare, ulong targetSquare, int startSquareIndex, int targetSquareIndex, int capturedPieceType = Piece.None, int promotionPiece = Piece.None, ulong? currentCastlingRights = null, ulong? currentEnPassantSquare = null, ulong? currentEnPassantTarget = null)
     {
         PieceType = pieceType;
         StartSquare = startSquare;
