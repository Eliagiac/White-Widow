using static Utilities.Bitboard;
using static Engine;

namespace Utilities
{
    public class Fen
    {
        public const string StartingFen = "rnbqkbnr/pppppppp/8/8/8/8/PPPPPPPP/RNBQKBNR w KQkq - 0 1";

        static Dictionary<char, int> pieceTypeFromSymbol = new()
        {
            ['k'] = Piece.King,
            ['p'] = Piece.Pawn,
            ['n'] = Piece.Knight,
            ['b'] = Piece.Bishop,
            ['r'] = Piece.Rook,
            ['q'] = Piece.Queen
        };

        public static Board ConvertFromFen(Board board, string fen)
        {
            board.Init();
            board.PositionHistory = new();

            string[] sections = fen.Split(' ');

            int file = 0;
            int rank = 7;

            foreach (char symbol in sections[0])
            {
                if (symbol == '/')
                {
                    file = 0;
                    rank--;
                }
                else
                {
                    if (char.IsDigit(symbol))
                    {
                        file += (int)char.GetNumericValue(symbol);
                    }
                    else
                    {
                        int pieceColor = char.IsUpper(symbol) ? Piece.White : Piece.Black;
                        int pieceType = pieceTypeFromSymbol[char.ToLower(symbol)];

                        board.Pieces[pieceType][pieceColor == Piece.White ? 0 : 1] |= 1UL << (rank * 8 + file);

                        file++;

                    }
                }
            }

            board.Friendly = sections[1] == "w" ? 0 : 1;
            board.Opponent = board.Friendly ^ 1;

            string castlingRights = (sections.Length > 2) ? sections[2] : "KQkq";
            board.CastlingRights &= 0;
            board.CastlingRights |= Mask.WhiteKingsideCastling & (castlingRights.Contains("K") ? ulong.MaxValue : 0);
            board.CastlingRights |= Mask.WhiteQueensideCastling & (castlingRights.Contains("Q") ? ulong.MaxValue : 0);
            board.CastlingRights |= Mask.BlackKingsideCastling & (castlingRights.Contains("k") ? ulong.MaxValue : 0);
            board.CastlingRights |= Mask.BlackQueensideCastling & (castlingRights.Contains("q") ? ulong.MaxValue : 0);

            if (sections.Length > 3)
            {
                string enPassantFileName = sections[3][0].ToString();
                if ("abcdefgh".Contains(enPassantFileName))
                {
                    board.EnPassantSquare = (Mask.PawnsRank << "abcdefgh".IndexOf(enPassantFileName)) & (board.Friendly == 1 ? Mask.WhitePawnsRank : Mask.BlackPawnsRank);
                    board.EnPassantTarget = (Mask.DoublePawnsRank << "abcdefgh".IndexOf(enPassantFileName)) & (board.Friendly == 1 ? Mask.WhiteDoublePawnsRank : Mask.BlackDoublePawnsRank);
                }
            }

            board.UpdateSquares();

            board.UpdateAllOccupiedSquares();
            board.UpdateKingPositions();
            board.UpdateCheckData();
            board.UpdatePawnAttackedSquares();
            board.ZobristKey = Zobrist.CalculateZobristKey(board);

            board.PsqtScore[0] = PieceSquareTables.EvaluateAllPsqt(board, 0);
            board.PsqtScore[1] = PieceSquareTables.EvaluateAllPsqt(board, 1);

<<<<<<< HEAD
            Board.MaterialScore[0] = Evaluation.ComputeMaterial(0);
            Board.MaterialScore[1] = Evaluation.ComputeMaterial(1);

            Board.PositionHistory.Push(Board.CurrentPositionData());
=======
            board.MaterialScore[0] = Evaluation.ComputeMaterial(board, 0);
            board.MaterialScore[1] = Evaluation.ComputeMaterial(board, 1);
            return board;
>>>>>>> 60c213c7
        }

        public static string GetCurrentFen(Board board)
        {
            string currentString = "";
            string fen = "";
            int emptySquaresCount = 0;

            for (int i = 63; i >= 0; i--)
            {
                string pieceLetter = board.Squares[i].PieceLetter();
                if (pieceLetter == "-") emptySquaresCount++;
                else
                {
                    if (emptySquaresCount != 0)
                    {
                        currentString += emptySquaresCount;
                        emptySquaresCount = 0;
                    }
                    currentString += pieceLetter;
                }

                if (i % 8 == 0)
                {
                    if (emptySquaresCount != 0)
                    {
                        currentString += emptySquaresCount;
                        emptySquaresCount = 0;
                    }
                    
                    // Letters are added in reverse order compared to fen notation.
                    fen += Reverse(currentString);
                    if (i != 0) fen += "/";

                    currentString = "";
                }
            }

            fen += " ";
            fen += board.Friendly == 0 ? "w" : "b";

            fen += " ";
            string castlingRights = "";
            if ((board.CastlingRights & Mask.WhiteKingsideCastling) != 0) castlingRights += "K";
            if ((board.CastlingRights & Mask.WhiteQueensideCastling) != 0) castlingRights += "Q";
            if ((board.CastlingRights & Mask.BlackKingsideCastling) != 0) castlingRights += "k";
            if ((board.CastlingRights & Mask.BlackQueensideCastling) != 0) castlingRights += "q";
            if (castlingRights == "") castlingRights = "-";
            fen += castlingRights;

            fen += " ";
            if (board.EnPassantSquare != 0)
            {
                fen += Enum.GetName((Square)FirstSquareIndex(board.EnPassantSquare));
            }
            else fen += "-";

            return fen;


            string Reverse(string s)
            {
                char[] charArray = s.ToCharArray();
                Array.Reverse(charArray);
                return new string(charArray);
            }
        }
    }
}<|MERGE_RESOLUTION|>--- conflicted
+++ resolved
@@ -84,16 +84,12 @@
             board.PsqtScore[0] = PieceSquareTables.EvaluateAllPsqt(board, 0);
             board.PsqtScore[1] = PieceSquareTables.EvaluateAllPsqt(board, 1);
 
-<<<<<<< HEAD
-            Board.MaterialScore[0] = Evaluation.ComputeMaterial(0);
-            Board.MaterialScore[1] = Evaluation.ComputeMaterial(1);
-
-            Board.PositionHistory.Push(Board.CurrentPositionData());
-=======
             board.MaterialScore[0] = Evaluation.ComputeMaterial(board, 0);
             board.MaterialScore[1] = Evaluation.ComputeMaterial(board, 1);
+
+            board.PositionHistory.Push(board.CurrentPositionData());
+
             return board;
->>>>>>> 60c213c7
         }
 
         public static string GetCurrentFen(Board board)
