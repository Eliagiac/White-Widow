--- conflicted
+++ resolved
@@ -53,13 +53,8 @@
                 }
             }
 
-<<<<<<< HEAD
-            Board.Friendly = sections[1] == "w" ? 0 : 1;
-            Board.Opponent = Board.Friendly ^ 1;
-=======
-            board.CurrentTurn = sections[1] == "w" ? 0 : 1;
-            board.OpponentTurn = board.CurrentTurn ^ 1;
->>>>>>> 801a46e0
+            board.Friendly = sections[1] == "w" ? 0 : 1;
+            board.Opponent = board.Friendly ^ 1;
 
             string castlingRights = (sections.Length > 2) ? sections[2] : "KQkq";
             board.CastlingRights &= 0;
@@ -73,31 +68,18 @@
                 string enPassantFileName = sections[3][0].ToString();
                 if ("abcdefgh".Contains(enPassantFileName))
                 {
-<<<<<<< HEAD
-                    Board.EnPassantSquare = (Mask.PawnsRank << "abcdefgh".IndexOf(enPassantFileName)) & (Board.Friendly == 1 ? Mask.WhitePawnsRank : Mask.BlackPawnsRank);
-                    Board.EnPassantTarget = (Mask.DoublePawnsRank << "abcdefgh".IndexOf(enPassantFileName)) & (Board.Friendly == 1 ? Mask.WhiteDoublePawnsRank : Mask.BlackDoublePawnsRank);
-=======
-                    board.EnPassantSquare = (Mask.PawnsRank << "abcdefgh".IndexOf(enPassantFileName)) & (board.CurrentTurn == 1 ? Mask.WhitePawnsRank : Mask.BlackPawnsRank);
-                    board.EnPassantTarget = (Mask.DoublePawnsRank << "abcdefgh".IndexOf(enPassantFileName)) & (board.CurrentTurn == 1 ? Mask.WhiteDoublePawnsRank : Mask.BlackDoublePawnsRank);
->>>>>>> 801a46e0
+                    board.EnPassantSquare = (Mask.PawnsRank << "abcdefgh".IndexOf(enPassantFileName)) & (board.Friendly == 1 ? Mask.WhitePawnsRank : Mask.BlackPawnsRank);
+                    board.EnPassantTarget = (Mask.DoublePawnsRank << "abcdefgh".IndexOf(enPassantFileName)) & (board.Friendly == 1 ? Mask.WhiteDoublePawnsRank : Mask.BlackDoublePawnsRank);
                 }
             }
 
             board.UpdateSquares();
 
-<<<<<<< HEAD
-            Board.UpdateAllOccupiedSquares();
-            Board.UpdateKingPositions();
-            Board.UpdateCheckData();
-            Board.UpdatePawnAttackedSquares();
-            //Board.GenerateAttackedSquares();
-            Board.ZobristKey = Zobrist.CalculateZobristKey();
-=======
             board.UpdateAllOccupiedSquares();
-            board.UpdateBoardInformation();
-            board.UpdateBoardInformation();
-            board.ZobristKey = Zobrist.CalculateZobristKey(board);
->>>>>>> 801a46e0
+            board.UpdateKingPositions();
+            board.UpdateCheckData();
+            board.UpdatePawnAttackedSquares();
+            board.ZobristKey = Zobrist.CalculateZobristKey();
 
             board.PsqtScore[0] = PieceSquareTables.EvaluateAllPsqt(board, 0);
             board.PsqtScore[1] = PieceSquareTables.EvaluateAllPsqt(board, 1);
@@ -144,11 +126,7 @@
             }
 
             fen += " ";
-<<<<<<< HEAD
-            fen += Board.Friendly == 0 ? "w" : "b";
-=======
-            fen += board.CurrentTurn == 0 ? "w" : "b";
->>>>>>> 801a46e0
+            fen += board.Friendly == 0 ? "w" : "b";
 
             fen += " ";
             string castlingRights = "";
