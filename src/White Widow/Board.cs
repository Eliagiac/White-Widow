using static Utilities.Bitboard;
using static Utilities.Zobrist;
using static Piece;
using static Move;
using System.Diagnostics;
<<<<<<< HEAD
=======
using System.Data.SqlTypes;
using System.Drawing;
using Utilities;
>>>>>>> 60c213c7

public class Board
{
    // List representation of the board.
    public int[] Squares { get; set; }

    // Bitboard representations of the board.
    public Dictionary<int, ulong[]> Pieces { get; set; }


    public ulong[] Pawns => Pieces[Pawn];
    public ulong[] Knights => Pieces[Knight];
    public ulong[] Bishops => Pieces[Bishop];
    public ulong[] Rooks => Pieces[Rook];
    public ulong[] Queens => Pieces[Queen];
    public ulong[] Kings => Pieces[King];


    // 0 = white to move.
    // 1 = black to move.
    public int Friendly { get; set; }
    public int Opponent { get; set; }


    // Board information storage for quick lookup.
    public ulong[] OccupiedSquares = new ulong[2];
    public ulong AllOccupiedSquares;

    public ulong[] SlidingPieces = new ulong[2];
    public ulong AllSlidingPieces;

    public int[] KingPosition = new int[2];

    public ulong[] CheckingPieces = new ulong[2];

    /// <summary>
    /// Updated when <see cref="GenerateAllLegalMoves"/> is called.
    /// </summary>
    private bool[] IsKingInCheck = new bool[2];
    private bool IsCheckDataOutdated = true;

    public ulong[] Pins = new ulong[2];


    // All the squares currently attacked by each piece.
    // Updated every time a move is made/unmade.
    //public static ulong[,] Attacks = new ulong[2, 64];

    // All the squares currently attacked by a color.
    //public static ulong[] AttackedSquares = new ulong[2];

    /// <summary>Bitboards of the squares currently attacked by pawns of the given color.</summary>
    public ulong[] PawnAttackedSquares = new ulong[2];


    // En passant is the only move that allows the capture of
    // a piece on a different square from the move's target,
    // so it needs some extra variables.

    // Square where en passant can be performed (3rd or 6th rank).
    public ulong EnPassantSquare;
    // Square with the en passant target (4th or 5th rank).
    public ulong EnPassantTarget;

    public ulong EnPassantSquareBackup;
    public ulong EnPassantTargetBackup;


    // Castling is a move that allows the king to move 2 squares
    // towards one of the initial rooks.
    // To be able to castle, the following rules apply:
    // 1. The king must have never moved from it's starting square.
    // 2. The rook must have never moved from it's starting square.
    // 3. The rook must not have been captured.
    // 4. The king must not currently be in check.
    // 5. The king must not travel through, or land on a square that is attacked by an enemy piece.

    // The positive bits represent the squares the king can castle to.
    public ulong CastlingRights;


    // 64-bit key that is unique to (almost) every position.
    // Multiple positions may share a key because of the limited size
    // compared to the amount of possible chess positions, but the tradeoff
    // is necessary since Zobrist Hashing is (to my knowledge) the fastest and most efficient
    // method of retrieving a unique key used to look up the position in a transposition table.
    public ulong ZobristKey;

    public static int CapturedPieceType;


    public static ulong[] Files =
    {
        0x101010101010101,
        0x202020202020202,
        0x404040404040404,
        0x808080808080808,
        0x1010101010101010,
        0x2020202020202020,
        0x4040404040404040,
        0x8080808080808080
    };
    public static ulong[] NeighbouringFiles =
    {
        Files[1],
        Files[0] | Files[2],
        Files[1] | Files[3],
        Files[2] | Files[4],
        Files[3] | Files[5],
        Files[4] | Files[6],
        Files[5] | Files[7],
        Files[6]
    };
    public static ulong[][] KingFiles =
    {
        new ulong[] { Files[0], Files[1],        0 },
        new ulong[] { Files[0], Files[1], Files[2] },
        new ulong[] { Files[1], Files[2], Files[3] },
        new ulong[] { Files[2], Files[3], Files[4] },
        new ulong[] { Files[3], Files[4], Files[5] },
        new ulong[] { Files[4], Files[5], Files[6] },
        new ulong[] { Files[5], Files[6], Files[7] },
        new ulong[] {        0, Files[6], Files[7] }
    };

    public static ulong[][] Ranks =
    {
        new ulong[]
        { 0xff,
        0xff00,
        0xff0000,
        0xff000000,
        0xff00000000,
        0xff0000000000,
        0xff000000000000,
        0xff00000000000000 },

        new ulong[]
        { 0xff00000000000000,
        0xff000000000000,
        0xff0000000000,
        0xff00000000,
        0xff000000,
        0xff0000,
        0xff00,
        0xff },
    };

    /// <summary>Bitboards of the second and third rank for each color.</summary>
    public static ulong[] LowRanks =
    {
        Ranks[0][1] | Ranks[0][2],
        Ranks[1][1] | Ranks[1][2],
    };

    public static ulong[,] Spans;
    public static ulong[,] Fills;

    public static ulong[,] BackwardProtectors;
    public static ulong[,] StopSquare;


    public static ulong[] FirstShieldingPawns;
    public static ulong[] SecondShieldingPawns;


<<<<<<< HEAD
    // Contains the history of positions reached up to this point, including their zobrist key,
    // castling rights and possible en passant target. Used to detect draws by repetition and
    // unmake moves that changed the castling rights or en passant data.
    public static Stack<PositionData> PositionHistory;
=======
    // Contains the history of zobrist keys of the game.
    // Used to detect draws by repetition.
    public Stack<ulong> PositionHistory;
>>>>>>> 60c213c7


    public uint[] PsqtScore;

    public uint[] MaterialScore;


    public void Init()
    {
        Squares = new int[64];
        Pieces = new()
        {
            [King] = new ulong[2],
            [Pawn] = new ulong[2],
            [Knight] = new ulong[2],
            [Bishop] = new ulong[2],
            [Rook] = new ulong[2],
            [Queen] = new ulong[2],
        };
        PositionHistory = new();
        PsqtScore = new uint[2];
        MaterialScore = new uint[2];


        Fills = new ulong[2, 64];
        for (int i = 0; i < 64; i++)
        {
            int rankModifier = 8;
            while (i + rankModifier < 64)
            {
                Fills[0, i] |= 1UL << (i + rankModifier);
                rankModifier += 8;
            }
            rankModifier = 8;
            while (i - rankModifier >= 0)
            {
                Fills[1, i] |= 1UL << (i - rankModifier);
                rankModifier += 8;
            }
        }

        Spans = new ulong[2, 64];
        for (int i = 0; i < 64; i++)
        {
            int rankModifier = 8;
            while (i + rankModifier < 64)
            {
                Spans[0, i] |= 1UL << (i + rankModifier);
                if (GetFile(i + rankModifier - 1) == GetFile(i) - 1) Spans[0, i] |= 1UL << (i + rankModifier - 1);
                if (GetFile(i + rankModifier + 1) == GetFile(i) + 1) Spans[0, i] |= 1UL << (i + rankModifier + 1);
                rankModifier += 8;
            }
            rankModifier = 8;
            while (i - rankModifier >= 0)
            {
                Spans[1, i] |= 1UL << (i - rankModifier);
                if (GetFile(i - rankModifier - 1) == GetFile(i) - 1) Spans[1, i] |= 1UL << (i - rankModifier - 1);
                if (GetFile(i - rankModifier + 1) == GetFile(i) + 1) Spans[1, i] |= 1UL << (i - rankModifier + 1);
                rankModifier += 8;
            }
        }

        BackwardProtectors = new ulong[2, 64];
        for (int i = 0; i < 64; i++)
        {
            if (GetFile(i - 9) == GetFile(i) - 1) BackwardProtectors[0, i] |= 1UL << (i - 9);
            if (GetFile(i - 7) == GetFile(i) + 1) BackwardProtectors[0, i] |= 1UL << (i - 7);

            if (GetFile(i + 7) == GetFile(i) - 1) BackwardProtectors[1, i] |= 1UL << (i + 7);
            if (GetFile(i + 9) == GetFile(i) + 1) BackwardProtectors[1, i] |= 1UL << (i + 9);
        }

        StopSquare = new ulong[2, 64];
        for (int i = 0; i < 64; i++)
        {
            if (i + 8 < 64) StopSquare[0, i] |= 1UL << (i + 8);
            if (i - 8 >= 0) StopSquare[1, i] |= 1UL << (i - 8);

            if (GetRank(i) == 1) if (i + 16 < 64)
                    StopSquare[0, i] |= 1UL << (i + 16);
            if (GetRank(i) == 6) if (i - 16 >= 0)
                    StopSquare[1, i] |= 1UL << (i - 16);
        }


        FirstShieldingPawns = new ulong[64];

        FirstShieldingPawns[0] = 0x300;
        FirstShieldingPawns[1] = 0x700;
        FirstShieldingPawns[2] = 0xe00;
        FirstShieldingPawns[5] = 0x7000;
        FirstShieldingPawns[6] = 0xe000;
        FirstShieldingPawns[7] = 0xc000;

        FirstShieldingPawns[56] = 0x3000000000000;
        FirstShieldingPawns[57] = 0x7000000000000;
        FirstShieldingPawns[58] = 0xe000000000000;
        FirstShieldingPawns[61] = 0x70000000000000;
        FirstShieldingPawns[62] = 0xe0000000000000;
        FirstShieldingPawns[63] = 0xc0000000000000;


        SecondShieldingPawns = new ulong[64];

        SecondShieldingPawns[0] = 0x30000;
        SecondShieldingPawns[1] = 0x70000;
        SecondShieldingPawns[2] = 0xe0000;
        SecondShieldingPawns[5] = 0x700000;
        SecondShieldingPawns[6] = 0xe00000;
        SecondShieldingPawns[7] = 0xc00000;

        SecondShieldingPawns[56] = 0x30000000000;
        SecondShieldingPawns[57] = 0x70000000000;
        SecondShieldingPawns[58] = 0xe0000000000;
        SecondShieldingPawns[61] = 0x700000000000;
        SecondShieldingPawns[62] = 0xe00000000000;
        SecondShieldingPawns[63] = 0xc00000000000;
    }

    public void UpdateAllOccupiedSquares()
    {
        UpdateOccupiedSquares(0);
        UpdateOccupiedSquares(1);

        AllOccupiedSquares = OccupiedSquares[0] | OccupiedSquares[1];
        AllSlidingPieces = SlidingPieces[0] | SlidingPieces[1];

        void UpdateOccupiedSquares(int colorIndex)
        {
            SlidingPieces[colorIndex] = Bishops[colorIndex] | Rooks[colorIndex] | Queens[colorIndex];
            OccupiedSquares[colorIndex] = Kings[colorIndex] | Pawns[colorIndex] | Knights[colorIndex] | SlidingPieces[colorIndex];
        }
    }


<<<<<<< HEAD
    public static Stopwatch tempMakeMoveStopwatch = new();
    public static Stopwatch tempMakeMove1Stopwatch = new();
    public static Stopwatch tempMakeMove2Stopwatch = new();
    public static Stopwatch tempMakeMove3Stopwatch = new();
    public static Stopwatch tempMakeMove4Stopwatch = new();
    public static Stopwatch tempMakeMove5Stopwatch = new();
    public static Stopwatch tempMakeMove6Stopwatch = new();
    public static Stopwatch tempMakeMove7Stopwatch = new();
    public static Stopwatch tempUnmakeMoveStopwatch = new();

    public static PositionData CurrentPositionData() => 
        new(ZobristKey, CapturedPieceType, CastlingRights, EnPassantSquare, EnPassantTarget);

    public static void MakeMove(Move move, out int pieceType, out int capturedPieceType)
=======
    public void MakeMove(Move move)
>>>>>>> 60c213c7
    {
        int moveFlag = move.Flag;
        bool isEnPassant = moveFlag == EnPassantCaptureFlag;

        int startSquareIndex = move.StartSquareIndex;
        ulong startSquare = move.StartSquare;

        int targetSquareIndex = move.TargetSquareIndex;
        ulong targetSquare = move.TargetSquare;

        pieceType = PieceType(startSquareIndex);
        int pieceTypeOrPromotion = move.PromotionPieceType == None ? pieceType : move.PromotionPieceType;

        capturedPieceType = isEnPassant ? Pawn : PieceType(targetSquareIndex);
        CapturedPieceType = capturedPieceType;

        // Empty the move's start square.
        RemovePiece(startSquare, startSquareIndex, pieceType, Friendly);

<<<<<<< HEAD
        // Remove any captured piece.
        if (capturedPieceType != None) RemovePiece(targetSquare, targetSquareIndex, capturedPieceType, Opponent);
=======
        // Remove any captured piece. En passant is handled later, so if the target square is empty skip this step.
        if (move.CapturedPieceType != None && (AllOccupiedSquares & move.TargetSquare) != 0) RemovePiece(move.TargetSquare, move.CapturedPieceType, Opponent);
>>>>>>> 60c213c7

        // Place moved piece on the target square (unless promoting).
        AddPiece(targetSquare, targetSquareIndex, pieceTypeOrPromotion, Friendly);


        // Remove old en passant square.
        ZobristKey ^= EnPassantFileKeys[EnPassantSquare != 0 ? GetFile(FirstSquareIndex(EnPassantSquare)) + 1 : 0];

        // Special pawn moves.
        if (pieceType == Pawn) MakePawnMove();

        // Remove previous en passant target.
        else
        {
            EnPassantTarget = 0;
            EnPassantSquare = 0;
        }

        // Update en passant square.
        ZobristKey ^= EnPassantFileKeys[EnPassantSquare != 0 ? GetFile(FirstSquareIndex(EnPassantSquare)) + 1 : 0];


        // Save the current castling rights
        // as 4 bits for Zobrist hashing.
        uint oldCastlingRights = FourBitCastlingRights();

        // Remove castling rights if a rook is captured.
        if (capturedPieceType == Rook) RemoveRookCastlingRights(targetSquare, Opponent == 0 ? Mask.WhiteRank : Mask.BlackRank);

        // Remove castling rights if the king moves.
        if (pieceType == King) CastlingRights &= ~(Friendly == 0 ? Mask.WhiteRank : Mask.BlackRank);

        // Remove castling rights if the rook moves.
        if (pieceType == Rook) RemoveRookCastlingRights(startSquare, Friendly == 0 ? Mask.WhiteRank : Mask.BlackRank);


        ulong castledRookSquare = 0;
        ulong castledRookTarget = 0;
        // If the king is castling, the rook should follow it.
        if (pieceType == King)
        {
            // Queenside castling
            if (startSquare >> 2 == targetSquare)
            {
                // Add rook on the target square.
                castledRookTarget = targetSquare << 1;
                AddPiece(castledRookTarget, FirstSquareIndex(castledRookTarget), Rook, Friendly);

                // Remove it from its start square.
                castledRookSquare = startSquare >> 4;
                RemovePiece(castledRookSquare, FirstSquareIndex(castledRookSquare), Rook, Friendly);
            }

            // Kingside castling
            else if (startSquare << 2 == targetSquare)
            {
                // Add rook on the target square.
                castledRookTarget = targetSquare >> 1;
                AddPiece(castledRookTarget, FirstSquareIndex(castledRookTarget), Rook, Friendly);

                // Remove it from its start square.
                castledRookSquare = startSquare << 3;
                RemovePiece(castledRookSquare, FirstSquareIndex(castledRookSquare), Rook, Friendly);
            }
        }


        uint newCastlingRights = FourBitCastlingRights();

        if (newCastlingRights != oldCastlingRights)
        {
            ZobristKey ^= CastlingRightsKeys[oldCastlingRights];
            ZobristKey ^= CastlingRightsKeys[newCastlingRights];
        }

        Friendly ^= 1;
        Opponent ^= 1;
        ZobristKey ^= BlackToMoveKey;

        TT.CalculateCurrentEntryIndex(this);

        IsCheckDataOutdated = true;

        PositionHistory.Push(CurrentPositionData());


        void MakePawnMove()
        {
            bool isDoublePawnPush = moveFlag == PawnDoublePushFlag;

            // En passant.
            if (isEnPassant)
            {
                // Remove en passant target.
                RemovePiece(EnPassantTarget, FirstSquareIndex(EnPassantTarget), Pawn, Opponent);

                EnPassantTarget = 0;
                EnPassantSquare = 0;
            }

            // White double pawn push.
            else if (isDoublePawnPush && Friendly == 0)
            {
                EnPassantTarget = targetSquare;
                EnPassantSquare = startSquare << 8;
            }

            // Black double pawn push.
            else if (isDoublePawnPush && Friendly == 1)
            {
                EnPassantTarget = targetSquare;
                EnPassantSquare = startSquare >> 8;
            }

            else
            {
                EnPassantTarget = 0;
                EnPassantSquare = 0;
            }
        }

        void RemoveRookCastlingRights(ulong rookPosition, ulong rank)
        {
            // Only consider rooks at the edge of the board.
            ulong edgeRookPosition = rookPosition & Mask.RookEdge & rank;

            // Remove castling rights if the captured rook was 2 squares
            // to the left or 1 square to the right of the castling target.
            CastlingRights &= ~(edgeRookPosition << 2 | edgeRookPosition >> 1);
        }
    }

    public void UnmakeMove(Move move)
    {
        PositionData currentPosition = PositionHistory.Pop();
        PositionData previousPosition = PositionHistory.Peek();

        int moveFlag = move.Flag;
        bool isEnPassant = moveFlag == EnPassantCaptureFlag;

        int startSquareIndex = move.StartSquareIndex;
        ulong startSquare = move.StartSquare;

        int targetSquareIndex = move.TargetSquareIndex;
        ulong targetSquare = move.TargetSquare;

        int pieceType = PieceType(targetSquareIndex);
        int pieceTypeOrPromotedPawn = move.PromotionPieceType == None ? pieceType : Pawn;
        int pieceTypeOrPromotion = move.PromotionPieceType == None ? pieceType : move.PromotionPieceType;

        int capturedPieceType = currentPosition.CapturedPieceType;

        // Restore current turn before anything else.
        Friendly ^= 1;
        Opponent ^= 1;
        ZobristKey ^= BlackToMoveKey;

        // Reset castling rights.
        ulong oldCastlingRights = FourBitCastlingRights();

        CastlingRights = previousPosition.CastlingRights;

        ulong newCastlingRights = FourBitCastlingRights();

        if (newCastlingRights != oldCastlingRights)
        {
            ZobristKey ^= CastlingRightsKeys[oldCastlingRights];
            ZobristKey ^= CastlingRightsKeys[newCastlingRights];
        }


<<<<<<< HEAD
=======
        // Place moved piece back on the start square.
        AddPiece(move.StartSquare, pieceTypeOrPromotedPawn, Friendly);

        // Empty the move's target square.
        RemovePiece(move.TargetSquare, pieceTypeOrPromotion, Friendly);

        // Restore any captured piece.
        if (move.CapturedPieceType != None)
        {
            if (move.PieceType == Pawn && (move.TargetSquare & move.EnPassantSquareBackup) != 0)
                AddPiece(move.EnPassantTargetBackup, Pawn, Opponent);

            else AddPiece(move.TargetSquare, move.CapturedPieceType, Opponent);
        }


>>>>>>> 60c213c7
        // Remove old en passant square.
        ZobristKey ^= EnPassantFileKeys[EnPassantSquare != 0 ? GetFile(FirstSquareIndex(EnPassantSquare)) + 1 : 0];

        // Reset en passant data.
        EnPassantSquare = previousPosition.EnPassantSquare;
        EnPassantTarget = previousPosition.EnPassantTarget;

        // Add new en passant square.
        ZobristKey ^= EnPassantFileKeys[EnPassantSquare != 0 ? GetFile(FirstSquareIndex(EnPassantSquare)) + 1 : 0];


<<<<<<< HEAD
        // Place moved piece back on the start square.
        AddPiece(startSquare, startSquareIndex, pieceTypeOrPromotedPawn, Friendly);

        // Empty the move's target square.
        RemovePiece(targetSquare, targetSquareIndex, pieceTypeOrPromotion, Friendly);

        // Restore any captured piece.
        if (capturedPieceType != None)
        {
            if (isEnPassant) AddPiece(EnPassantTarget, FirstSquareIndex(EnPassantTarget), capturedPieceType, Opponent);

            else AddPiece(targetSquare, targetSquareIndex, capturedPieceType, Opponent);
        }


        // Note: since this function only deals with en passant, promoted pawns do not go through it, so pieceType is used instead of pieceTypeOrPromotedPawn.
        // Note: removed because en passant is handled above.
        //if (pieceType == Pawn) UnmakePawnMove();

=======
>>>>>>> 60c213c7
        // If the king is castling, the rook should follow it.
        if (pieceType == King)
        {
            // Queenside castling
            if (startSquare >> 2 == targetSquare)
            {
                // Remove rook from the target square.
<<<<<<< HEAD
                ulong castledRookTarget = targetSquare << 1;
                RemovePiece(castledRookTarget, FirstSquareIndex(castledRookTarget), Rook, Friendly);

                // Add it to its start square.
                ulong castledRookSquare = startSquare >> 4;
                AddPiece(castledRookSquare, FirstSquareIndex(castledRookSquare), Rook, Friendly);
=======
                ulong castledRookTarget = move.TargetSquare << 1;
                RemovePiece(castledRookTarget, Rook, Friendly);

                // Add it to its start square.
                ulong castledRookSquare = move.StartSquare >> 4;
                AddPiece(castledRookSquare, Rook, Friendly);
>>>>>>> 60c213c7
            }

            // Kingside castling
            else if (startSquare << 2 == targetSquare)
            {
                // Remove rook from the target square.
<<<<<<< HEAD
                ulong castledRookTarget = targetSquare >> 1;
                RemovePiece(castledRookTarget, FirstSquareIndex(castledRookTarget), Rook, Friendly);

                // Add it to its start square.
                ulong castledRookSquare = startSquare << 3;
                AddPiece(castledRookSquare, FirstSquareIndex(castledRookSquare), Rook, Friendly);
            }
        }

        CapturedPieceType = previousPosition.CapturedPieceType;

        TT.CalculateCurrentEntryIndex();
=======
                ulong castledRookTarget = move.TargetSquare >> 1;
                RemovePiece(castledRookTarget, Rook, Friendly);

                // Add it to its start square.
                ulong castledRookSquare = move.StartSquare << 3;
                AddPiece(castledRookSquare, Rook, Friendly);
            }
        }

        TT.CalculateCurrentEntryIndex(this);
>>>>>>> 60c213c7

        // NOTE: If the check data was up to date before making the move, unmaking it would restore the correct data.
        // A possible optimization is to check for this to avoid potentially having to recalculate it unnecessaraly,
        // for example by caching and extra "backup" set of data.
        IsCheckDataOutdated = true;
<<<<<<< HEAD
    }

    public static Stopwatch tempAddPieceStopwatch = new();
    public static Stopwatch tempRemovePieceStopwatch = new();

    private static void AddPiece(ulong square, int squareIndex, int pieceType, int colorIndex)
=======

        PositionHistory.Pop();
    }

    private void AddPiece(ulong square, int pieceType, int colorIndex)
>>>>>>> 60c213c7
    {
        Squares[squareIndex] = (colorIndex << 3) | pieceType;

        // Add the piece to its bitboard.
        Pieces[pieceType][colorIndex] |= square;

        // Update occupied squares.
        OccupiedSquares[colorIndex] |= square;
        AllOccupiedSquares |= square;

        if (pieceType.IsSlidingPiece())
        {
            SlidingPieces[colorIndex] |= square;
            AllSlidingPieces |= square;
        }

        // Dynamically update the king's position.
        if (pieceType == King) KingPosition[colorIndex] = squareIndex;

        if (pieceType == Pawn)
        {
            if (colorIndex == 0)
                PawnAttackedSquares[0] |= (square & ~Files[0]) << 7 | (square & ~Files[7]) << 9;

            if (colorIndex == 1)
                PawnAttackedSquares[1] |= (square & ~Files[0]) >> 9 | (square & ~Files[7]) >> 7;
        }

        // Update the Zobrist key.
        ZobristKey ^= PieceKeys[pieceType, colorIndex, squareIndex];

        // Update material score.
        MaterialScore[colorIndex] += Evaluation.PieceValues[pieceType];

        // Update piece square tables score.
        PsqtScore[colorIndex] += PieceSquareTables.ReadScore(pieceType, squareIndex, colorIndex == 0);
    }

<<<<<<< HEAD
    private static void RemovePiece(ulong square, int squareIndex, int pieceType, int colorIndex)
=======
    private void RemovePiece(ulong square, int pieceType, int colorIndex)
>>>>>>> 60c213c7
    {
        Squares[squareIndex] = None;

        // Remove the piece from its bitboard.
        Pieces[pieceType][colorIndex] &= ~square;

        // Update occupied squares.
        OccupiedSquares[colorIndex] &= ~square;
        AllOccupiedSquares &= ~square;

        if (pieceType.IsSlidingPiece())
        {
            SlidingPieces[colorIndex] &= ~square;
            AllSlidingPieces &= ~square;
        }

        // Dynamically update the pawn attacked squares map.
        // Note: if a pawn is removed, its attacked squares should
        // only be removed if they weren't also attacked by other pawns.
        if (pieceType == Pawn)
        {
            // The pawn must already have been removed from the Pawns bitboard.
            if (colorIndex == 0)
                PawnAttackedSquares[0] &= ~(
                    ((square & ~Files[0]) << 7 | (square & ~Files[7]) << 9) &
                    ~((Pawns[0] & ~Files[0]) << 7 | (Pawns[0] & ~Files[7]) << 9));

            if (colorIndex == 1)
                PawnAttackedSquares[1] &= ~(
                    ((square & ~Files[0]) >> 9 | (square & ~Files[7]) >> 7) &
                    ~((Pawns[1] & ~Files[0]) >> 9 | (Pawns[1] & ~Files[7]) >> 7));
        }

        // Update the Zobrist key.
        ZobristKey ^= PieceKeys[pieceType, colorIndex, squareIndex];

        // Update material score.
        MaterialScore[colorIndex] -= Evaluation.PieceValues[pieceType];

        // Update piece square tables score.
        PsqtScore[colorIndex] -= PieceSquareTables.ReadScore(pieceType, squareIndex, colorIndex == 0);
    }

    public uint FourBitCastlingRights()
    {
        return (uint)
        ((CastlingRights >> 6) | /* White kingside castling. */
        (CastlingRights >> 1) | /* White queenside castling. */
        (CastlingRights >> 60) | /* Black kingside castling. */
        (CastlingRights >> 55)) /* Black queenside castling. */
        & 0b1111;
    }


    public void MakeNullMove(NullMove move)
    {
        move.EnPassantSquareBackup = EnPassantSquare;
        move.EnPassantTargetBackup = EnPassantTarget;

        // Remove old en passant square.
        ZobristKey ^= EnPassantFileKeys[EnPassantSquare != 0 ? GetFile(FirstSquareIndex(EnPassantSquare)) + 1 : 0];

        EnPassantSquare = 0;
        EnPassantTarget = 0;

        // Add new en passant square.
        ZobristKey ^= EnPassantFileKeys[0];

        ZobristKey ^= BlackToMoveKey;

        Friendly ^= 1;
        Opponent ^= 1;

        TT.CalculateCurrentEntryIndex(this);
    }

    public void UnmakeNullMove(NullMove move)
    {
        // Remove old en passant square.
        ZobristKey ^= EnPassantFileKeys[0];

        EnPassantSquare = move.EnPassantSquareBackup;
        EnPassantTarget = move.EnPassantTargetBackup;

        // Add new en passant square.
        ZobristKey ^= EnPassantFileKeys[EnPassantSquare != 0 ? GetFile(FirstSquareIndex(EnPassantSquare)) + 1 : 0];

        ZobristKey ^= BlackToMoveKey;

        Friendly ^= 1;
        Opponent ^= 1;

        TT.CalculateCurrentEntryIndex(this);
    }


    public List<Move> GenerateAllLegalMoves(bool capturesOnly = false)
    {
        UpdateCheckData();

        List<Move> movesList = new();
        movesList.AddRange(GenerateLegalMoves(Pawn,   MoveType.Pawn,      capturesOnly, false));
        movesList.AddRange(GenerateLegalMoves(Knight, MoveType.Normal,    capturesOnly, false));
        movesList.AddRange(GenerateLegalMoves(Bishop, MoveType.Sliding,   capturesOnly, false));
        movesList.AddRange(GenerateLegalMoves(Rook,   MoveType.Sliding,   capturesOnly, false));
        movesList.AddRange(GenerateLegalMoves(Queen,  MoveType.Sliding,   capturesOnly, false));
        movesList.AddRange(GenerateLegalMoves(King,   MoveType.Normal,    capturesOnly, false));
        return movesList;
    }

    private List<Move> GenerateLegalMoves(int pieceType, MoveType moveType, bool capturesOnly, bool friendlyCaptures)
    {
        List<Move> movesList = new();

        ulong pieces = Pieces[pieceType][Friendly];
        while (pieces != 0)
        {
            // Isolate the first piece.
            int squareIndex = FirstSquareIndex(pieces);
            pieces &= pieces - 1;

            ulong square = 1UL << squareIndex;

            ulong moves = 0;
            switch (moveType)
            {
                case MoveType.Normal:

                    moves = PrecomputedMoveData.Moves[pieceType][squareIndex, 0];

                    // Check if the king is allowed to castle.
                    if (pieceType == King)
                    {
                        // Find any pieces in bewtween the king and the rooks.
                        const ulong squaresBetweenKingAndRooks = 0x6e;
                        ulong blockers = AllOccupiedSquares & (squaresBetweenKingAndRooks << (Friendly * 56));

                        // Find the castling moves based on the current castling rights.
                        const ulong initalCastlingRights = 0x44;
                        ulong castlingMoves = CastlingRights & (initalCastlingRights << (Friendly * 56));

                        // Exclude any moves that are blocked by other pieces.
                        // This is done by subtracting from the castling moves
                        // the map of the blocking pieces shifted left and right.
                        moves |= castlingMoves & ~(blockers << 1 | blockers | blockers >> 1);
                    }

                    break;

                case MoveType.Sliding:
                    // Sliding pieces have precomputed bitboards with every possible combination of blockers.
                    moves = MagicBitboard.GetAttacks(pieceType, squareIndex, AllOccupiedSquares);
                    break;

                case MoveType.Pawn:
                    ulong allBlockers = AllOccupiedSquares;

                    // Pawns can only move forward if there is not a blocking piece.
                    moves |= PrecomputedMoveData.Moves[Pawn][squareIndex, Friendly] & ~allBlockers;

                    // If the pawn was able to move forward, it may be able to push again if on the second rank.
                    if (moves != 0) moves |= PrecomputedMoveData.Moves[Pawn][squareIndex, Friendly + 2] & ~allBlockers;

                    // Capture diagonally only if there is a piece or if en passant can be performed.
                    moves |= PrecomputedMoveData.Moves[pieceType][squareIndex, Friendly + 4] & (allBlockers | EnPassantSquare);

                    break;
            }

            // Only include occupied squares if capturesOnly is on. Also include en passant captures.
            if (capturesOnly) moves &= AllOccupiedSquares | (pieceType == Pawn ? EnPassantSquare : 0);

            // Remove friendly blockers (all captures were included, but only enemy pieces can actually be captured).
            // Note: en passant is not included as it's not possible to perform on pawns of the same color.
            if (!friendlyCaptures) moves &= ~OccupiedSquares[Friendly];

            // Add each move in the bitboard to the movesList.
            while (moves != 0)
            {
                int targetSquareIndex = FirstSquareIndex(moves);
                moves &= moves - 1;

                ulong targetSquare = 1UL << targetSquareIndex;

<<<<<<< HEAD
                bool isPromotion = false;
                int moveFlag = 0;

                if (pieceType == Pawn)
                {
                    if ((targetSquare & Mask.PromotionRanks) != 0)
                        isPromotion = true;

                    else if ((targetSquare & EnPassantSquare) != 0)
                        moveFlag = EnPassantCaptureFlag;

                    else if ((square & Mask.SecondRank) != 0 && (targetSquare & Mask.FourthRank) != 0)
                        moveFlag = PawnDoublePushFlag;
                }

                if (isPromotion)
                {
                    Move queenPromotion = new(squareIndex, targetSquareIndex, PromotionToQueenFlag);
=======
                int capturedPieceType = PieceType(targetSquareIndex);
                bool isPromotion = false;

                if (pieceType == Pawn)
                {
                    // In case of en passant set the captured piece type to pawn.
                    if ((targetSquare & EnPassantSquare) != 0) capturedPieceType = Pawn;

                    if ((targetSquare & Mask.PromotionRanks) != 0) isPromotion = true;
                }

                if (isPromotion)
                {
                    Move queenPromotion = new(this, pieceType, square, targetSquare, squareIndex, targetSquareIndex, PieceType(targetSquareIndex), Queen);
>>>>>>> 60c213c7

                    // If one promotion is legal, all of them are.
                    if (IsLegal(queenPromotion))
                    {
                        movesList.Add(queenPromotion);
<<<<<<< HEAD
                        movesList.Add(new(squareIndex, targetSquareIndex, PromotionToKnightFlag));
                        movesList.Add(new(squareIndex, targetSquareIndex, PromotionToBishopFlag));
                        movesList.Add(new(squareIndex, targetSquareIndex, PromotionToRookFlag));
=======
                        movesList.Add(new(this, pieceType, square, targetSquare, squareIndex, targetSquareIndex, capturedPieceType, Knight));
                        movesList.Add(new(this, pieceType, square, targetSquare, squareIndex, targetSquareIndex, capturedPieceType, Bishop));
                        movesList.Add(new(this, pieceType, square, targetSquare, squareIndex, targetSquareIndex, capturedPieceType, Rook));
>>>>>>> 60c213c7
                    }
                }

                else
                {
<<<<<<< HEAD
                    Move move = new(squareIndex, targetSquareIndex, moveFlag);
=======
                    Move move = new(this, pieceType, square, targetSquare, squareIndex, targetSquareIndex, capturedPieceType);
>>>>>>> 60c213c7
                    if (IsLegal(move)) movesList.Add(move);
                }
            }
        }

        return movesList;
    }

    public bool IsLegal(Move move)
    {
        int startSquareIndex = move.StartSquareIndex;
        ulong startSquare = 1UL << startSquareIndex;

        int targetSquareIndex = move.TargetSquareIndex;
        ulong targetSquare = 1UL << targetSquareIndex;

        int pieceType = PieceType(startSquareIndex);


        bool inCheck = IsKingInCheck[Friendly];
        bool isKing = pieceType == King;

        int kingPosition = KingPosition[Friendly];

        // King moves legality is handled separately.
        if (isKing)
        {
            // The king cannot move to an attacked square.
            if (AttackersTo(targetSquareIndex, Friendly, Opponent, AllOccupiedSquares) != 0)
            {
                return false;
            }

            // Queenside castling
            if (startSquare >> 2 == targetSquare)
            {
                // Castling is not allowed while in check.
                if (inCheck)
                {
                    return false;
                }

                // The king cannot castle through an attack.
                if (AttackersTo(startSquareIndex - 1, Friendly, Opponent, AllOccupiedSquares) != 0)
                {
                    return false;
                }
            }

            // Kingside castling
            if (startSquare << 2 == targetSquare)
            {
                // Castling is not allowed while in check.
                if (inCheck)
                {
                    return false;
                }

                // The king cannot castle through an attack.
                if (AttackersTo(startSquareIndex + 1, Friendly, Opponent, AllOccupiedSquares) != 0)
                {
                    return false;
                }
            }

            // The king must not remain in the line of sight of the checking piece, even if going backwards.
            // TODO: This can likely be simplified by just removing moves the square behind the king the direction of the attack. 
            if (inCheck)
            {
                ulong checkingPieces = CheckingPieces[Friendly];

                int firstCheckingPieceIndex = FirstSquareIndex(checkingPieces);
                int secondCheckingPieceIndex = LastSquareIndex(checkingPieces);

                // Is the king being attacked by a rook or by a bishop?
                // Note that in case a queen is attacking, it will be assigned rook or bishop
                // depending on the direction of the attack (horizontal/vertical or diagonal).
                int firstCheckingPieceType = 
                    GetRank(firstCheckingPieceIndex) == GetRank(startSquareIndex) || 
                    GetFile(firstCheckingPieceIndex) == GetFile(startSquareIndex) ? Rook : Bishop;

                // If there is an attack from a sliding piece, remove any moves in the same line as the attack.
                // Note that this is not handled by removing attacked squares because squares currently behind the
                // king are not considered attacked (the king is blocking the attack), but still need to be avoided.
                if (IsSlidingPiece(1UL << firstCheckingPieceIndex) && firstCheckingPieceType != None)
                {
                    if (PrecomputedMoveData.XRay[firstCheckingPieceType][firstCheckingPieceIndex, targetSquareIndex] != 0)
                    {
                        return false;
                    }
                }

                // In case of a double check, the king must also avoid the line of sight of the second piece.
                if (secondCheckingPieceIndex != firstCheckingPieceIndex)
                {
                    int secondCheckingPieceType = 
                        GetRank(secondCheckingPieceIndex) == GetRank(startSquareIndex) || 
                        GetFile(secondCheckingPieceIndex) == GetFile(startSquareIndex) ? Rook : Bishop;

                    if (IsSlidingPiece(1UL << secondCheckingPieceIndex) && secondCheckingPieceType != None)
                    {
                        if (PrecomputedMoveData.XRay[secondCheckingPieceType][secondCheckingPieceIndex, targetSquareIndex] != 0)
                        {
                            return false;
                        }
                    }
                }
            }
        }

        // Other pieces.
        else
        {
            // Checks must be stopped immediately, by either capturing the
            // checking piece or blocking its line of sight to the king.
            if (inCheck)
            {
                ulong checkingPieces = CheckingPieces[Friendly];

                int firstCheckingPieceIndex = FirstSquareIndex(checkingPieces);
                int secondCheckingPieceIndex = LastSquareIndex(checkingPieces);

                // In case of a double attack on the king, the only option
                // is to move the king to safety: other pieces cannot move.
                if (firstCheckingPieceIndex != secondCheckingPieceIndex)
                {
                    return false;
                }

                if (IsSlidingPiece(1UL << firstCheckingPieceIndex))
                {
                    // A check must be stoppped by blocking the attacker's line of sight.
                    if ((targetSquare & PrecomputedMoveData.Line[firstCheckingPieceIndex, kingPosition]) == 0)
                    {
                        return false;
                    }
                }

                // In case of a non-sliding attack, the attacker must be captured.
                else if (targetSquareIndex != firstCheckingPieceIndex)
                {
                    // The attacker can also be captured with en passant.
                    bool attackerIsEnPassantTarget = (1UL << firstCheckingPieceIndex) == EnPassantTarget;
                    bool moveIsEnPassant = pieceType == Pawn && targetSquare == EnPassantSquare;
                    
                    if (!(attackerIsEnPassantTarget && moveIsEnPassant))
                    {
                        return false;
                    }
                }
            }

            // If the piece is pinned to the king, it can only move in the line between the attacker and the king.
            if ((startSquare & Pins[Friendly]) != 0)
            {
                // Since the piece cannot jump over the attacker or the king, the line from the attacker to the king
                // is the same as the line from the piece to the king extended to reach the edges of the board.
                if ((targetSquare & PrecomputedMoveData.LineToEdges[startSquareIndex, kingPosition]) == 0)
                {
                    // Pawns need extra consideration, because a pawn may be pinned even though a second piece is blocking the attack as well.
                    // If 4 pieces are involved in the pin, the only illegal move is en passant. See FindPinRays for more info.
                    if (pieceType == Pawn &&
                        PieceCount((Pins[Friendly] & PrecomputedMoveData.LineToEdges[startSquareIndex, kingPosition]) & AllOccupiedSquares) == 4)
                    {
                        if ((targetSquare & EnPassantSquare) != 0) return false;
                    }

                    else return false;
                }
            }


            //ulong slidingAttackers = SlidingAttackersTo(startSquareIndex, Friendly, Opponent,
            //    AllOccupiedSquares & ~(pieceType == Pawn && move.TargetSquare == EnPassantSquare ? EnPassantTarget : 0) /* In case the move is en passant, remove the en passant target from the occupied squares map to calculate pins correctly. */);

            //while (slidingAttackers != 0)
            //{
            //    int attackerIndex = FirstSquareIndex(slidingAttackers);
            //    int attackerType = GetRank(attackerIndex) == GetRank(startSquareIndex) || GetFile(attackerIndex) == GetFile(startSquareIndex) ? Rook : Bishop;


            //    ulong attackRayToKing = PrecomputedMoveData.XRay[attackerType][attackerIndex, kingPosition];

            //    if (attackRayToKing != 0 &&
            //        (move.StartSquare & attackRayToKing) != 0 /* The moving piece is in the ray of attack. */ &&
            //        (move.TargetSquare & attackRayToKing) == 0 /* The target is not on the ray. If the piece is pinned this move is illegal. */)
            //    {
            //        if (PieceCount(AllOccupiedSquares & attackRayToKing) == 3)
            //        {
            //            return false;
            //        }

            //        if (GetRank(attackerIndex) == GetRank(startSquareIndex) &&
            //            pieceType == Pawn && move.TargetSquare == EnPassantSquare &&
            //            PieceCount(AllOccupiedSquares & attackRayToKing) == 4)
            //        {
            //            return false;
            //        }
            //    }

            //    slidingAttackers &= slidingAttackers - 1;
            //}
        }

        return true;
    }


    /// <summary>
    /// Update the list representation of the board
    /// </summary>
    public void UpdateSquares()
    {
        Squares = new int[64];

        foreach (var bitboard in Pieces)
        {
            ulong bit = 1;
            int index = 0;

            // After the final bit shift, the "1" will exit the boundaries of the ulong and the remaining value will be 0m
            while (bit != 0)
            {
                for (int color = 0; color < 2; color++)
                {
                    // If the bit is occupied, fill its slot in the Squares array with the piece's info.
                    if ((bitboard.Value[color] & bit) != 0)
                    {
                        Squares[index] = bitboard.Key | (color == 0 ? White : Black);
                    }
                }

                bit <<= 1;
                index++;
            }
        }
    }


    // Any square that is attacked by a piece could always attack that piece back
    // if there was a piece of the same type on the square. For pawns, this
    // assumption only holds true if the color of the attacker is inverted.
    public ulong AttackersTo(int squareIndex, int colorIndex, int opponentColorIndex, ulong occupiedSquares)
    {
        return
            (PrecomputedMoveData.Moves[Pawn][squareIndex, colorIndex + 4]     & Pawns[opponentColorIndex]) |
            (PrecomputedMoveData.Moves[Knight][squareIndex, 0]                & Knights[opponentColorIndex]) |
            (PrecomputedMoveData.Moves[King][squareIndex, 0]                  & Kings[opponentColorIndex]) |
            (MagicBitboard.GetAttacks(Rook, squareIndex, occupiedSquares)     & (Rooks[opponentColorIndex] | Queens[opponentColorIndex])) |
            (MagicBitboard.GetAttacks(Bishop, squareIndex, occupiedSquares)   & (Bishops[opponentColorIndex] | Queens[opponentColorIndex]));
    }

    public ulong PawnAttackersTo(int squareIndex, int colorIndex, int opponentColorIndex)
    {
        return PrecomputedMoveData.Moves[Pawn][squareIndex, colorIndex + 4] & Pawns[opponentColorIndex];
    }

    public ulong SlidingAttackersTo(int squareIndex, int colorIndex, int opponentColorIndex, ulong occupiedSquares)
    {
        return
            (MagicBitboard.GetAttacks(Rook, squareIndex, occupiedSquares)   & (Rooks[opponentColorIndex] | Queens[opponentColorIndex])) |
            (MagicBitboard.GetAttacks(Bishop, squareIndex, occupiedSquares) & (Bishops[opponentColorIndex] | Queens[opponentColorIndex]));
    }

    /// <summary>Bitboard of all the squares attacked by the specified piece, including enemy and friendly captures.</summary>
    public ulong AttacksFrom(int squareIndex, int pieceType, ulong occupiedSquares)
    {
        return
            pieceType == Knight ? PrecomputedMoveData.Moves[Knight][squareIndex, 0] :
            pieceType == Bishop ? MagicBitboard.GetAttacks(Bishop, squareIndex, occupiedSquares) :
            pieceType == Rook ? MagicBitboard.GetAttacks(Rook, squareIndex, occupiedSquares) :
            pieceType == Queen ? MagicBitboard.GetAttacks(Rook, squareIndex, occupiedSquares) | MagicBitboard.GetAttacks(Bishop, squareIndex, occupiedSquares) : 0;
    }

    /// <summary>
    /// Update bitboards with checking pieces and pin rays, and update <see cref="IsKingInCheck"/>.
    /// </summary>
    public void UpdateCheckData(bool excludePins = false)
    {
        if (IsCheckDataOutdated)
        {
            CheckingPieces[0] = AttackersTo(KingPosition[0], 0, 1, AllOccupiedSquares);
            CheckingPieces[1] = AttackersTo(KingPosition[1], 1, 0, AllOccupiedSquares);

            IsKingInCheck[0] = CheckingPieces[0] != 0;
            IsKingInCheck[1] = CheckingPieces[1] != 0;

            IsCheckDataOutdated = false;
        }

        if (!excludePins)
        {
            Pins[0] = FindPinRays(0, 1);
            Pins[1] = FindPinRays(1, 0);
        }

        ulong FindPinRays(int friendlyColorIndex, int opponentColorIndex)
        {
            int kingSquareIndex = KingPosition[friendlyColorIndex];

            // First find the enemy sliding pieces closest to the king in each direction, by finding pieces that would check the king if there were no friendly blockers.
            ulong potentialAttackingPieces = SlidingAttackersTo(kingSquareIndex, friendlyColorIndex, opponentColorIndex, 1UL << kingSquareIndex);
            
            ulong pinRays = 0;
            while (potentialAttackingPieces != 0)
            {
                int attackingPieceSquareIndex = FirstSquareIndex(potentialAttackingPieces);
                int attackingPieceType = PieceType(attackingPieceSquareIndex);

                if (attackingPieceType == 0)
                {
                    ulong test = SlidingAttackersTo(kingSquareIndex, friendlyColorIndex, opponentColorIndex, 1UL << kingSquareIndex);
                }

                // The ray will be empty if the piece cannot target the king (eg. rook cannot target diagonally).
                ulong rayToKing = PrecomputedMoveData.XRay[attackingPieceType][attackingPieceSquareIndex, kingSquareIndex];

                // There should be three pieces on the ray: the attacker, the king and the pinned piece.
                if (rayToKing != 0 && PieceCount(rayToKing & AllOccupiedSquares) == 3) pinRays |= rayToKing;

                // A special case: a pawn that could permorm en passant, which would remove two pieces at once from the rank discovering an attack on the king.
                else if (
                    rayToKing != 0 && PieceCount(rayToKing & AllOccupiedSquares) == 4 &&
                    (EnPassantTarget & rayToKing) != 0 &&
                    GetRank(attackingPieceSquareIndex) == GetRank(kingSquareIndex)) 
                    pinRays |= rayToKing;

                potentialAttackingPieces &= potentialAttackingPieces - 1;
            }

            return pinRays;
        }
    }

    /// <remarks>
    /// Should only be called on board initialization
    /// </remarks>
    public void UpdateKingPositions()
    {
        KingPosition[0] = FirstSquareIndex(Kings[0]);
        KingPosition[1] = FirstSquareIndex(Kings[1]);
    }

    public bool IsInCheck(int colorIndex)
    {
        if (IsCheckDataOutdated) UpdateCheckData(true);

        return IsKingInCheck[colorIndex];
    }

    public void UpdatePawnAttackedSquares()
    {
        PawnAttackedSquares[0] = ((Pawns[0] & ~Files[0]) << 7) | ((Pawns[0] & ~Files[7]) << 9);
        PawnAttackedSquares[1] = ((Pawns[1] & ~Files[0]) >> 9) | ((Pawns[1] & ~Files[7]) >> 7);
    }


    public static int GetFile(int squareIndex)
    {
        return squareIndex & 0b111;
    }

    public static int GetRank(int squareIndex)
    {
        return squareIndex >> 3;
    }

    public static bool CheckBoundaries(int squareIndex)
    {
        return squareIndex >= 0 && squareIndex < 64;
    }

<<<<<<< HEAD
    public static int PieceType(int squareIndex)
    {
        return Squares[squareIndex].PieceType();
    }
=======
    public int PieceType(int squareIndex) => Squares[squareIndex].PieceType();
>>>>>>> 60c213c7

    public int PieceColor(int squareIndex)
    {
        return Squares[squareIndex].PieceColor();
    }

    public bool IsSlidingPiece(ulong square) => (AllSlidingPieces & square) != 0;

    public static List<int> GetIndexes(ulong value)
    {
        var indexes = new List<int>();
        for (int i = 0; value != 0; i++)
        {
            if ((value & 1) == 1)
            {
                indexes.Add(i);
            }
            value >>= 1;
        }
        return indexes;
    }


    public override bool Equals(object? obj)
    {
        Board? other = obj as Board;
        if (other == null) return false;

        bool arePiecesEqual = true;
        for (int pieceType = Pawn; pieceType <= King; pieceType++)
        {
            arePiecesEqual &= Pieces[pieceType][0] == other.Pieces[pieceType][0];
            arePiecesEqual &= Pieces[pieceType][1] == other.Pieces[pieceType][1];
        }

        return
            Enumerable.SequenceEqual(Squares, other.Squares) &&
            arePiecesEqual &&
            Friendly == other.Friendly &&
            Opponent == other.Opponent &&
            Enumerable.SequenceEqual(OccupiedSquares, other.OccupiedSquares) &&
            AllOccupiedSquares == other.AllOccupiedSquares &&
            Enumerable.SequenceEqual(SlidingPieces, other.SlidingPieces) &&
            AllSlidingPieces == other.AllSlidingPieces &&
            Enumerable.SequenceEqual(KingPosition, other.KingPosition) &&
            (CheckingPieces == other.CheckingPieces || IsCheckDataOutdated) &&
            (Enumerable.SequenceEqual(IsKingInCheck, other.IsKingInCheck) || IsCheckDataOutdated) &&
            /* IsCheckDataOutdated == other.IsCheckDataOutdated && */
            (Enumerable.SequenceEqual(Pins, other.Pins) || IsCheckDataOutdated) &&
            Enumerable.SequenceEqual(PawnAttackedSquares, other.PawnAttackedSquares) &&
            EnPassantSquare == other.EnPassantSquare &&
            EnPassantTarget == other.EnPassantTarget &&
            /* EnPassantSquareBackup == other.EnPassantSquareBackup && */
            /* EnPassantTargetBackup == other.EnPassantTargetBackup && */
            CastlingRights == other.CastlingRights &&
            ZobristKey == other.ZobristKey &&
            Enumerable.SequenceEqual(PositionHistory, other.PositionHistory) &&
            Enumerable.SequenceEqual(PsqtScore, other.PsqtScore) &&
            Enumerable.SequenceEqual(MaterialScore, other.MaterialScore) &&
            Fen.GetCurrentFen(this) == Fen.GetCurrentFen(other);
    }

    public Board Clone()
    {
        return new()
        {
            Squares = Squares.Select(e => e).ToArray(),
            Pieces = Pieces.ToDictionary(entry => entry.Key, entry => entry.Value.Select(e => e).ToArray()),
            Friendly = Friendly,
            Opponent = Opponent,
            OccupiedSquares = OccupiedSquares.Select(e => e).ToArray(),
            AllOccupiedSquares = AllOccupiedSquares,
            SlidingPieces = SlidingPieces.Select(e => e).ToArray(),
            AllSlidingPieces = AllSlidingPieces,
            KingPosition = KingPosition.Select(e => e).ToArray(),
            CheckingPieces = CheckingPieces,
            IsKingInCheck = IsKingInCheck.Select(e => e).ToArray(),
            IsCheckDataOutdated = IsCheckDataOutdated,
            Pins = Pins.Select(e => e).ToArray(),
            PawnAttackedSquares = PawnAttackedSquares.Select(e => e).ToArray(),
            EnPassantSquare = EnPassantSquare,
            EnPassantTarget = EnPassantTarget,
            EnPassantSquareBackup = EnPassantSquareBackup,
            EnPassantTargetBackup = EnPassantTargetBackup,
            CastlingRights = CastlingRights,
            ZobristKey = ZobristKey,
            PositionHistory = new(PositionHistory),
            PsqtScore = PsqtScore.Select(e => e).ToArray(),
            MaterialScore = MaterialScore.Select(e => e).ToArray()
        };
    }

    public List<string> FindDifferences(Board other)
    {
        List<string> differences = new();

        bool arePiecesEqual = true;
        for (int pieceType = Pawn; pieceType <= King; pieceType++)
        {
            arePiecesEqual &= Pieces[pieceType][0] == other.Pieces[pieceType][0];
            arePiecesEqual &= Pieces[pieceType][1] == other.Pieces[pieceType][1];
        }

        if (!Enumerable.SequenceEqual(Squares, other.Squares)) differences.Add("Squares");
        if (!arePiecesEqual) differences.Add("Pieces");
        if (!(Friendly == other.Friendly)) differences.Add("Friendly");
        if (!(Opponent == other.Opponent)) differences.Add("Opponent");
        if (!Enumerable.SequenceEqual(OccupiedSquares, other.OccupiedSquares)) differences.Add("Occupied Squares");
        if (!(AllOccupiedSquares == other.AllOccupiedSquares)) differences.Add("All Occupied Squares");
        if (!Enumerable.SequenceEqual(SlidingPieces, other.SlidingPieces)) differences.Add("Sliding Pieces");
        if (!(AllSlidingPieces == other.AllSlidingPieces)) differences.Add("All Sliding Pieces");
        if (!Enumerable.SequenceEqual(KingPosition, other.KingPosition)) differences.Add("King Position");
        if (!(CheckingPieces == other.CheckingPieces)) differences.Add("Checking Pieces");
        if (!Enumerable.SequenceEqual(IsKingInCheck, other.IsKingInCheck)) differences.Add("Is King In Check");
        if (!Enumerable.SequenceEqual(Pins, other.Pins)) differences.Add("Pins");
        if (!Enumerable.SequenceEqual(PawnAttackedSquares, other.PawnAttackedSquares)) differences.Add("Pawn Attacked Squares");
        if (!(EnPassantSquare == other.EnPassantSquare)) differences.Add("En Passant Square");
        if (!(EnPassantTarget == other.EnPassantTarget)) differences.Add("En Passant Target");
        if (!(CastlingRights == other.CastlingRights)) differences.Add("Castling Rights");
        if (!(ZobristKey == other.ZobristKey)) differences.Add("Zobrist Key");
        if (!Enumerable.SequenceEqual(PositionHistory, other.PositionHistory)) differences.Add("Position History");
        if (!Enumerable.SequenceEqual(PsqtScore, other.PsqtScore)) differences.Add("Psqt Score");
        if (!Enumerable.SequenceEqual(MaterialScore, other.MaterialScore)) differences.Add("Material Score");
        if (!(Fen.GetCurrentFen(this) == Fen.GetCurrentFen(other))) differences.Add("Fen String");

        return differences;
    }
}


public struct Mask
{
    public const ulong LeftCastlingPath = 0x800000000000008;
    public const ulong RightCastlingPath = 0x2000000000000020;
    public const ulong WhiteQueensideCastling = 0x4UL;
    public const ulong WhiteKingsideCastling = 0x40UL;
    public const ulong BlackQueensideCastling = 0x4UL << 56;
    public const ulong BlackKingsideCastling = 0x40UL << 56;
    public const ulong RookEdge = ~0x7eUL;
    public const ulong WhitePromotionRank = 0xffUL << 56;
    public const ulong BlackPromotionRank = 0xffUL;
    public const ulong PromotionRanks = WhitePromotionRank | BlackPromotionRank;
    public const ulong PawnsRank = 0x10000010000;
    public const ulong WhitePawnsRank = 0xff0000;
    public const ulong BlackPawnsRank = 0xff0000000000;
    public const ulong DoublePawnsRank = 0x101000000;
    public const ulong WhiteDoublePawnsRank = 0xff000000;
    public const ulong BlackDoublePawnsRank = 0xff00000000;
    public const ulong WhiteRank = 0xff;
    public const ulong BlackRank = 0xff00000000000000;
    public const ulong WhiteCastledKingPosition = 0xe7;
    public const ulong BlackCastledKingPosition = 0xe700000000000000;
    public const ulong SecondRank = 0xff00000000ff00;
    public const ulong FourthRank = 0xffff000000;

    /// <summary>White's and black's seventh ranks.</summary>
    public const ulong SeventhRanks = 0xff00000000ff00;
    public const ulong LightSquares = 0x55aa55aa55aa55aa;
    public const ulong DarkSquares = 0xaa55aa55aa55aa55;
    public const ulong BlackHalf = 0xffffffff18000000;
    public const ulong WhiteHalf = 0x18ffffffff;
    public const ulong WhiteOutpostRanks = 0xffffff000000;
    public const ulong BlackOutpostRanks = 0xffffff0000;
}

public enum Square
{
    a1, b1, c1, d1, e1, f1, g1, h1,
    a2, b2, c2, d2, e2, f2, g2, h2,
    a3, b3, c3, d3, e3, f3, g3, h3,
    a4, b4, c4, d4, e4, f4, g4, h4,
    a5, b5, c5, d5, e5, f5, g5, h5,
    a6, b6, c6, d6, e6, f6, g6, h6,
    a7, b7, c7, d7, e7, f7, g7, h7,
    a8, b8, c8, d8, e8, f8, g8, h8
}<|MERGE_RESOLUTION|>--- conflicted
+++ resolved
@@ -1,14 +1,8 @@
+using Utilities;
 using static Utilities.Bitboard;
 using static Utilities.Zobrist;
 using static Piece;
 using static Move;
-using System.Diagnostics;
-<<<<<<< HEAD
-=======
-using System.Data.SqlTypes;
-using System.Drawing;
-using Utilities;
->>>>>>> 60c213c7
 
 public class Board
 {
@@ -175,16 +169,10 @@
     public static ulong[] SecondShieldingPawns;
 
 
-<<<<<<< HEAD
     // Contains the history of positions reached up to this point, including their zobrist key,
     // castling rights and possible en passant target. Used to detect draws by repetition and
     // unmake moves that changed the castling rights or en passant data.
-    public static Stack<PositionData> PositionHistory;
-=======
-    // Contains the history of zobrist keys of the game.
-    // Used to detect draws by repetition.
-    public Stack<ulong> PositionHistory;
->>>>>>> 60c213c7
+    public Stack<PositionData> PositionHistory;
 
 
     public uint[] PsqtScore;
@@ -319,25 +307,10 @@
         }
     }
 
-
-<<<<<<< HEAD
-    public static Stopwatch tempMakeMoveStopwatch = new();
-    public static Stopwatch tempMakeMove1Stopwatch = new();
-    public static Stopwatch tempMakeMove2Stopwatch = new();
-    public static Stopwatch tempMakeMove3Stopwatch = new();
-    public static Stopwatch tempMakeMove4Stopwatch = new();
-    public static Stopwatch tempMakeMove5Stopwatch = new();
-    public static Stopwatch tempMakeMove6Stopwatch = new();
-    public static Stopwatch tempMakeMove7Stopwatch = new();
-    public static Stopwatch tempUnmakeMoveStopwatch = new();
-
-    public static PositionData CurrentPositionData() => 
+    public PositionData CurrentPositionData() => 
         new(ZobristKey, CapturedPieceType, CastlingRights, EnPassantSquare, EnPassantTarget);
 
-    public static void MakeMove(Move move, out int pieceType, out int capturedPieceType)
-=======
-    public void MakeMove(Move move)
->>>>>>> 60c213c7
+    public void MakeMove(Move move, out int pieceType, out int capturedPieceType)
     {
         int moveFlag = move.Flag;
         bool isEnPassant = moveFlag == EnPassantCaptureFlag;
@@ -357,13 +330,8 @@
         // Empty the move's start square.
         RemovePiece(startSquare, startSquareIndex, pieceType, Friendly);
 
-<<<<<<< HEAD
         // Remove any captured piece.
         if (capturedPieceType != None) RemovePiece(targetSquare, targetSquareIndex, capturedPieceType, Opponent);
-=======
-        // Remove any captured piece. En passant is handled later, so if the target square is empty skip this step.
-        if (move.CapturedPieceType != None && (AllOccupiedSquares & move.TargetSquare) != 0) RemovePiece(move.TargetSquare, move.CapturedPieceType, Opponent);
->>>>>>> 60c213c7
 
         // Place moved piece on the target square (unless promoting).
         AddPiece(targetSquare, targetSquareIndex, pieceTypeOrPromotion, Friendly);
@@ -535,25 +503,6 @@
         }
 
 
-<<<<<<< HEAD
-=======
-        // Place moved piece back on the start square.
-        AddPiece(move.StartSquare, pieceTypeOrPromotedPawn, Friendly);
-
-        // Empty the move's target square.
-        RemovePiece(move.TargetSquare, pieceTypeOrPromotion, Friendly);
-
-        // Restore any captured piece.
-        if (move.CapturedPieceType != None)
-        {
-            if (move.PieceType == Pawn && (move.TargetSquare & move.EnPassantSquareBackup) != 0)
-                AddPiece(move.EnPassantTargetBackup, Pawn, Opponent);
-
-            else AddPiece(move.TargetSquare, move.CapturedPieceType, Opponent);
-        }
-
-
->>>>>>> 60c213c7
         // Remove old en passant square.
         ZobristKey ^= EnPassantFileKeys[EnPassantSquare != 0 ? GetFile(FirstSquareIndex(EnPassantSquare)) + 1 : 0];
 
@@ -565,7 +514,6 @@
         ZobristKey ^= EnPassantFileKeys[EnPassantSquare != 0 ? GetFile(FirstSquareIndex(EnPassantSquare)) + 1 : 0];
 
 
-<<<<<<< HEAD
         // Place moved piece back on the start square.
         AddPiece(startSquare, startSquareIndex, pieceTypeOrPromotedPawn, Friendly);
 
@@ -585,8 +533,6 @@
         // Note: removed because en passant is handled above.
         //if (pieceType == Pawn) UnmakePawnMove();
 
-=======
->>>>>>> 60c213c7
         // If the king is castling, the rook should follow it.
         if (pieceType == King)
         {
@@ -594,28 +540,18 @@
             if (startSquare >> 2 == targetSquare)
             {
                 // Remove rook from the target square.
-<<<<<<< HEAD
                 ulong castledRookTarget = targetSquare << 1;
                 RemovePiece(castledRookTarget, FirstSquareIndex(castledRookTarget), Rook, Friendly);
 
                 // Add it to its start square.
                 ulong castledRookSquare = startSquare >> 4;
                 AddPiece(castledRookSquare, FirstSquareIndex(castledRookSquare), Rook, Friendly);
-=======
-                ulong castledRookTarget = move.TargetSquare << 1;
-                RemovePiece(castledRookTarget, Rook, Friendly);
-
-                // Add it to its start square.
-                ulong castledRookSquare = move.StartSquare >> 4;
-                AddPiece(castledRookSquare, Rook, Friendly);
->>>>>>> 60c213c7
             }
 
             // Kingside castling
             else if (startSquare << 2 == targetSquare)
             {
                 // Remove rook from the target square.
-<<<<<<< HEAD
                 ulong castledRookTarget = targetSquare >> 1;
                 RemovePiece(castledRookTarget, FirstSquareIndex(castledRookTarget), Rook, Friendly);
 
@@ -627,38 +563,15 @@
 
         CapturedPieceType = previousPosition.CapturedPieceType;
 
-        TT.CalculateCurrentEntryIndex();
-=======
-                ulong castledRookTarget = move.TargetSquare >> 1;
-                RemovePiece(castledRookTarget, Rook, Friendly);
-
-                // Add it to its start square.
-                ulong castledRookSquare = move.StartSquare << 3;
-                AddPiece(castledRookSquare, Rook, Friendly);
-            }
-        }
-
         TT.CalculateCurrentEntryIndex(this);
->>>>>>> 60c213c7
 
         // NOTE: If the check data was up to date before making the move, unmaking it would restore the correct data.
         // A possible optimization is to check for this to avoid potentially having to recalculate it unnecessaraly,
         // for example by caching and extra "backup" set of data.
         IsCheckDataOutdated = true;
-<<<<<<< HEAD
-    }
-
-    public static Stopwatch tempAddPieceStopwatch = new();
-    public static Stopwatch tempRemovePieceStopwatch = new();
-
-    private static void AddPiece(ulong square, int squareIndex, int pieceType, int colorIndex)
-=======
-
-        PositionHistory.Pop();
-    }
-
-    private void AddPiece(ulong square, int pieceType, int colorIndex)
->>>>>>> 60c213c7
+    }
+
+    private void AddPiece(ulong square, int squareIndex, int pieceType, int colorIndex)
     {
         Squares[squareIndex] = (colorIndex << 3) | pieceType;
 
@@ -687,7 +600,6 @@
                 PawnAttackedSquares[1] |= (square & ~Files[0]) >> 9 | (square & ~Files[7]) >> 7;
         }
 
-        // Update the Zobrist key.
         ZobristKey ^= PieceKeys[pieceType, colorIndex, squareIndex];
 
         // Update material score.
@@ -697,11 +609,7 @@
         PsqtScore[colorIndex] += PieceSquareTables.ReadScore(pieceType, squareIndex, colorIndex == 0);
     }
 
-<<<<<<< HEAD
-    private static void RemovePiece(ulong square, int squareIndex, int pieceType, int colorIndex)
-=======
-    private void RemovePiece(ulong square, int pieceType, int colorIndex)
->>>>>>> 60c213c7
+    private void RemovePiece(ulong square, int squareIndex, int pieceType, int colorIndex)
     {
         Squares[squareIndex] = None;
 
@@ -886,7 +794,6 @@
 
                 ulong targetSquare = 1UL << targetSquareIndex;
 
-<<<<<<< HEAD
                 bool isPromotion = false;
                 int moveFlag = 0;
 
@@ -902,49 +809,23 @@
                         moveFlag = PawnDoublePushFlag;
                 }
 
-                if (isPromotion)
-                {
+                if (isPromotion) 
+                { 
                     Move queenPromotion = new(squareIndex, targetSquareIndex, PromotionToQueenFlag);
-=======
-                int capturedPieceType = PieceType(targetSquareIndex);
-                bool isPromotion = false;
-
-                if (pieceType == Pawn)
-                {
-                    // In case of en passant set the captured piece type to pawn.
-                    if ((targetSquare & EnPassantSquare) != 0) capturedPieceType = Pawn;
-
-                    if ((targetSquare & Mask.PromotionRanks) != 0) isPromotion = true;
-                }
-
-                if (isPromotion)
-                {
-                    Move queenPromotion = new(this, pieceType, square, targetSquare, squareIndex, targetSquareIndex, PieceType(targetSquareIndex), Queen);
->>>>>>> 60c213c7
 
                     // If one promotion is legal, all of them are.
                     if (IsLegal(queenPromotion))
                     {
                         movesList.Add(queenPromotion);
-<<<<<<< HEAD
                         movesList.Add(new(squareIndex, targetSquareIndex, PromotionToKnightFlag));
                         movesList.Add(new(squareIndex, targetSquareIndex, PromotionToBishopFlag));
                         movesList.Add(new(squareIndex, targetSquareIndex, PromotionToRookFlag));
-=======
-                        movesList.Add(new(this, pieceType, square, targetSquare, squareIndex, targetSquareIndex, capturedPieceType, Knight));
-                        movesList.Add(new(this, pieceType, square, targetSquare, squareIndex, targetSquareIndex, capturedPieceType, Bishop));
-                        movesList.Add(new(this, pieceType, square, targetSquare, squareIndex, targetSquareIndex, capturedPieceType, Rook));
->>>>>>> 60c213c7
                     }
                 }
 
                 else
                 {
-<<<<<<< HEAD
                     Move move = new(squareIndex, targetSquareIndex, moveFlag);
-=======
-                    Move move = new(this, pieceType, square, targetSquare, squareIndex, targetSquareIndex, capturedPieceType);
->>>>>>> 60c213c7
                     if (IsLegal(move)) movesList.Add(move);
                 }
             }
@@ -1317,14 +1198,7 @@
         return squareIndex >= 0 && squareIndex < 64;
     }
 
-<<<<<<< HEAD
-    public static int PieceType(int squareIndex)
-    {
-        return Squares[squareIndex].PieceType();
-    }
-=======
     public int PieceType(int squareIndex) => Squares[squareIndex].PieceType();
->>>>>>> 60c213c7
 
     public int PieceColor(int squareIndex)
     {
